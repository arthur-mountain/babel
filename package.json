--- conflicted
+++ resolved
@@ -1,32 +1,13 @@
 {
-<<<<<<< HEAD
   "name": "acorn-6to5",
   "description": "Acorn fork used by 6to5",
   "main": "acorn.js",
-  "version": "0.9.1-14",
+  "version": "0.9.1-15",
   "maintainers": [
     {
       "name": "Marijn Haverbeke",
       "email": "marijnh@gmail.com",
       "web": "http://marijnhaverbeke.nl"
-=======
-    "name": "acorn",
-    "description": "ECMAScript parser",
-    "homepage": "http://marijnhaverbeke.nl/acorn/",
-    "main": "acorn.js",
-    "version": "0.11.1",
-    "engines": {"node": ">=0.4.0"},
-    "maintainers": [{"name": "Marijn Haverbeke",
-                     "email": "marijnh@gmail.com",
-                     "web": "http://marijnhaverbeke.nl"}],
-    "repository": {"type": "git",
-                   "url": "http://marijnhaverbeke.nl/git/acorn"},
-    "licenses": [{"type": "MIT",
-                  "url": "http://marijnhaverbeke.nl/acorn/LICENSE"}],
-    "scripts": {
-      "test": "node test/run.js",
-      "prepublish": "bin/without_eval > acorn_csp.js"
->>>>>>> 5512e26a
     },
     {
       "name": "Ingvar Stepanyan",
