--- conflicted
+++ resolved
@@ -7463,11 +7463,7 @@
                   expression: {
                     type: "CallExpression",
                     callee: {
-<<<<<<< HEAD
-                      type: "SuperExpression",
-=======
                       type: "Super",
->>>>>>> 44c0231c
                       loc: {
                         start: {line: 1, column: 40},
                         end: {line: 1, column: 45}
@@ -7798,11 +7794,7 @@
                   expression: {
                     type: "CallExpression",
                     callee: {
-<<<<<<< HEAD
-                      type: "SuperExpression",
-=======
                       type: "Super",
->>>>>>> 44c0231c
                       loc: {
                         start: {line: 1, column: 48},
                         end: {line: 1, column: 53}
@@ -15532,8 +15524,6 @@
   ]
 }, {ecmaVersion: 6});
 
-<<<<<<< HEAD
-=======
 test("for (var [name, value] in obj) {}", {
   body: [
     {
@@ -15575,7 +15565,6 @@
   type: "Program"
 }, {ecmaVersion: 6})
 
->>>>>>> 44c0231c
 testFail("let [x]", "Complex binding patterns require an initialization value (1:7)", {ecmaVersion: 6})
 testFail("var [x]", "Complex binding patterns require an initialization value (1:7)", {ecmaVersion: 6})
 testFail("var _𖫵 = 11;", "Unexpected character '𖫵' (1:5)", {ecmaVersion: 6});
@@ -15591,9 +15580,6 @@
 
 testFail("[...eval] = arr", "Assigning to eval in strict mode (1:4)", {ecmaVersion: 6, sourceType: "module"});
 
-<<<<<<< HEAD
-testFail("function* y({yield}) {}", "Binding yield (1:13)", {ecmaVersion: 6});
-=======
 testFail("function* y({yield}) {}", "Binding yield (1:13)", {ecmaVersion: 6});
 
 test("new.target", {
@@ -15609,34 +15595,4 @@
   sourceType: "script"
 }, {ecmaVersion: 6});
 
-testFail("new.prop", "The only valid meta property for new is new.target (1:4)", {ecmaVersion: 6});
-
-test("export default function () {} false", {
-  body: [
-    {
-      declaration: {
-        id: null,
-        generator: false,
-        expression: false,
-        params: [],
-        body: {
-          body: [],
-          type: "BlockStatement"
-        },
-        type: "FunctionExpression"
-      },
-      type: "ExportDefaultDeclaration"
-    },
-    {
-      expression: {
-        value: false,
-        raw: "false",
-        type: "Literal"
-      },
-      type: "ExpressionStatement"
-    }
-  ],
-  sourceType: "module",
-  type: "Program"
-}, {ecmaVersion: 6, sourceType: "module"})
->>>>>>> 44c0231c
+testFail("new.prop", "The only valid meta property for new is new.target (1:4)", {ecmaVersion: 6});