{
  "name": "babel-plugin-transform-es2015-modules-umd",
  "version": "6.23.0",
  "description": "This plugin transforms ES2015 modules to UMD",
  "repository": "https://github.com/babel/babel/tree/master/packages/babel-plugin-transform-es2015-modules-umd",
  "license": "MIT",
  "main": "lib/index.js",
  "dependencies": {
    "babel-plugin-transform-es2015-modules-amd": "^6.22.0",
<<<<<<< HEAD
    "babel-template": "^6.22.0"
=======
    "babel-template": "^6.23.0",
    "babel-runtime": "^6.22.0"
>>>>>>> 11cf0e0b
  },
  "keywords": [
    "babel-plugin"
  ],
  "devDependencies": {
    "babel-helper-plugin-test-runner": "^6.22.0"
  }
}<|MERGE_RESOLUTION|>--- conflicted
+++ resolved
@@ -7,12 +7,7 @@
   "main": "lib/index.js",
   "dependencies": {
     "babel-plugin-transform-es2015-modules-amd": "^6.22.0",
-<<<<<<< HEAD
-    "babel-template": "^6.22.0"
-=======
-    "babel-template": "^6.23.0",
-    "babel-runtime": "^6.22.0"
->>>>>>> 11cf0e0b
+    "babel-template": "^6.23.0"
   },
   "keywords": [
     "babel-plugin"
