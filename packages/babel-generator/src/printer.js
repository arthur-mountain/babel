import repeating from "repeating";
import Buffer from "./buffer";
import n from "./node";
import * as t from "babel-types";

export default class Printer extends Buffer {
  constructor(...args) {
    super(...args);
    this.insideAux = false;
    this.printAuxAfterOnNextUserNode = false;
    this._printStack = [];
  }

  print(node, parent, opts = {}) {
    if (!node) return;

    this._lastPrintedIsEmptyStatement = false;

    if (parent && parent._compact) {
      node._compact = true;
    }

    let oldInAux = this.insideAux;
    this.insideAux = !node.loc;

    let oldConcise = this.format.concise;
    if (node._compact) {
      this.format.concise = true;
    }

    let printMethod = this[node.type];
    if (!printMethod) {
      throw new ReferenceError(`unknown node of type ${JSON.stringify(node.type)} with constructor ${JSON.stringify(node && node.constructor.name)}`);
    }

    this._printStack.push(node);

    if (node.loc) this.printAuxAfterComment();
    this.printAuxBeforeComment(oldInAux);

    let needsParens = n.needsParens(node, parent, this._printStack);
    if (needsParens) this.push("(");

    this.printLeadingComments(node, parent);

    this.catchUp(node);

    this._printNewline(true, node, parent, opts);

    if (opts.before) opts.before();

    this.map.mark(node);

    this._print(node, parent);

    // Check again if any of our children may have left an aux comment on the stack
    if (node.loc) this.printAuxAfterComment();

    this.printTrailingComments(node, parent);

    if (needsParens) this.push(")");

    // end
<<<<<<< HEAD
    this._printStack.pop();
    this.map.mark(node, "end");
=======
    if (parent) this.map.mark(parent);
>>>>>>> 9e382b16
    if (opts.after) opts.after();

    this.format.concise = oldConcise;
    this.insideAux = oldInAux;

    this._printNewline(false, node, parent, opts);
  }

  printAuxBeforeComment(wasInAux) {
    let comment = this.format.auxiliaryCommentBefore;
    if (!wasInAux && this.insideAux && !this.printAuxAfterOnNextUserNode) {
      this.printAuxAfterOnNextUserNode = true;
      if (comment) this.printComment({
        type: "CommentBlock",
        value: comment
      });
    }
  }

  printAuxAfterComment() {
    if (this.printAuxAfterOnNextUserNode) {
      this.printAuxAfterOnNextUserNode = false;
      let comment = this.format.auxiliaryCommentAfter;
      if (comment) this.printComment({
        type: "CommentBlock",
        value: comment
      });
    }
  }

  getPossibleRaw(node) {
    let extra = node.extra;
    if (extra && extra.raw != null && extra.rawValue != null && node.value === extra.rawValue) {
      return extra.raw;
    }
  }

  _print(node, parent) {
    // In minified mode we need to produce as little bytes as needed
    // and need to make sure that string quoting is consistent.
    // That means we have to always reprint as opposed to getting
    // the raw value.
    if (!this.format.minified) {
      let extra = this.getPossibleRaw(node);
      if (extra) {
        this.push("");
        this._push(extra);
        return;
      }
    }

    let printMethod = this[node.type];
    printMethod.call(this, node, parent);
  }

  printJoin(nodes: ?Array, parent: Object, opts = {}) {
    if (!nodes || !nodes.length) return;

    let len = nodes.length;
    let node, i;

    if (opts.indent) this.indent();

    let printOpts = {
      statement: opts.statement,
      addNewlines: opts.addNewlines,
      after: () => {
        if (opts.iterator) {
          opts.iterator(node, i);
        }

        if (opts.separator && parent.loc) {
          this.printAuxAfterComment();
        }

        if (opts.separator && i < len - 1) {
          this.push(opts.separator);
        }
      }
    };

    for (i = 0; i < nodes.length; i++) {
      node = nodes[i];
      this.print(node, parent, printOpts);
    }

    if (opts.indent) this.dedent();
  }

  printAndIndentOnComments(node, parent) {
    let indent = !!node.leadingComments;
    if (indent) this.indent();
    this.print(node, parent);
    if (indent) this.dedent();
  }

  printBlock(parent) {
    let node = parent.body;

    if (!t.isEmptyStatement(node)) {
      this.space();
    }

    this.print(node, parent);
  }

  generateComment(comment) {
    let val = comment.value;
    if (comment.type === "CommentLine") {
      val = `//${val}`;
    } else {
      val = `/*${val}*/`;
    }
    return val;
  }

  printTrailingComments(node, parent) {
    this.printComments(this.getComments("trailingComments", node, parent));
  }

  printLeadingComments(node, parent) {
    this.printComments(this.getComments("leadingComments", node, parent));
  }

  printInnerComments(node, indent = true) {
    if (!node.innerComments) return;
    if (indent) this.indent();
    this.printComments(node.innerComments);
    if (indent) this.dedent();
  }

  printSequence(nodes, parent, opts = {}) {
    opts.statement = true;
    return this.printJoin(nodes, parent, opts);
  }

  printList(items, parent, opts = {}) {
    if (opts.separator == null) {
      opts.separator = ",";
      if (!this.format.compact) opts.separator += " ";
    }

    return this.printJoin(items, parent, opts);
  }

  _printNewline(leading, node, parent, opts) {
    if (!opts.statement && !n.isUserWhitespacable(node, parent)) {
      return;
    }

    let lines = 0;

    if (node.start != null && !node._ignoreUserWhitespace && this.tokens.length) {
      // user node
      if (leading) {
        lines = this.whitespace.getNewlinesBefore(node);
      } else {
        lines = this.whitespace.getNewlinesAfter(node);
      }
    } else {
      // generated node
      if (!leading) lines++; // always include at least a single line after
      if (opts.addNewlines) lines += opts.addNewlines(leading, node) || 0;

      let needs = n.needsWhitespaceAfter;
      if (leading) needs = n.needsWhitespaceBefore;
      if (needs(node, parent)) lines++;

      // generated nodes can't add starting file whitespace
      if (!this.buf) lines = 0;
    }

    this.newline(lines);
  }

  getComments(key, node) {
    return (node && node[key]) || [];
  }

  shouldPrintComment(comment) {
    if (this.format.shouldPrintComment) {
      return this.format.shouldPrintComment(comment.value);
    } else {
      if (!this.format.minified &&
          (comment.value.indexOf("@license") >= 0 || comment.value.indexOf("@preserve") >= 0)) {
        return true;
      } else {
        return this.format.comments;
      }
    }
  }

  printComment(comment) {
    if (!this.shouldPrintComment(comment)) return;

    if (comment.ignore) return;
    comment.ignore = true;

    if (comment.start != null) {
      if (this.printedCommentStarts[comment.start]) return;
      this.printedCommentStarts[comment.start] = true;
    }

    this.catchUp(comment);

    // whitespace before
    this.newline(this.whitespace.getNewlinesBefore(comment));

    let column = this.position.column;
    let val    = this.generateComment(comment);

    if (column && !this.isLast(["\n", " ", "[", "{"])) {
      this._push(" ");
      column++;
    }

    //
    if (comment.type === "CommentBlock" && this.format.indent.adjustMultilineComment) {
      let offset = comment.loc && comment.loc.start.column;
      if (offset) {
        let newlineRegex = new RegExp("\\n\\s{1," + offset + "}", "g");
        val = val.replace(newlineRegex, "\n");
      }

      let indent = Math.max(this.indentSize(), column);
      val = val.replace(/\n/g, `\n${repeating(" ", indent)}`);
    }

    if (column === 0) {
      val = this.getIndent() + val;
    }

    // force a newline for line comments when retainLines is set in case the next printed node
    // doesn't catch up
    if ((this.format.compact || this.format.retainLines) && comment.type === "CommentLine") {
      val += "\n";
    }

    //
    this._push(val);

    // whitespace after
    this.newline(this.whitespace.getNewlinesAfter(comment));
  }

  printComments(comments?: Array<Object>) {
    if (!comments || !comments.length) return;

    for (let comment of comments) {
      this.printComment(comment);
    }
  }
}

for (let generator of [
  require("./generators/template-literals"),
  require("./generators/expressions"),
  require("./generators/statements"),
  require("./generators/classes"),
  require("./generators/methods"),
  require("./generators/modules"),
  require("./generators/types"),
  require("./generators/flow"),
  require("./generators/base"),
  require("./generators/jsx")
]) {
  Object.assign(Printer.prototype, generator);
}<|MERGE_RESOLUTION|>--- conflicted
+++ resolved
@@ -61,12 +61,8 @@
     if (needsParens) this.push(")");
 
     // end
-<<<<<<< HEAD
     this._printStack.pop();
-    this.map.mark(node, "end");
-=======
     if (parent) this.map.mark(parent);
->>>>>>> 9e382b16
     if (opts.after) opts.after();
 
     this.format.concise = oldConcise;
