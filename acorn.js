// Acorn is a tiny, fast JavaScript parser written in JavaScript.
//
// Acorn was written by Marijn Haverbeke and various contributors and
// released under an MIT license. The Unicode regexps (for identifiers
// and whitespace) were taken from [Esprima](http://esprima.org) by
// Ariya Hidayat.
//
// Git repositories for Acorn are available at
//
//     http://marijnhaverbeke.nl/git/acorn
//     https://github.com/marijnh/acorn.git
//
// Please use the [github bug tracker][ghbt] to report issues.
//
// [ghbt]: https://github.com/marijnh/acorn/issues
//
// This file defines the main parser interface. The library also comes
// with a [error-tolerant parser][dammit] and an
// [abstract syntax tree walker][walk], defined in other files.
//
// [dammit]: acorn_loose.js
// [walk]: util/walk.js

(function(root, mod) {
  if (typeof exports == "object" && typeof module == "object") return mod(exports); // CommonJS
  if (typeof define == "function" && define.amd) return define(["exports"], mod); // AMD
  mod(root.acorn || (root.acorn = {})); // Plain browser env
})(this, function(exports) {
  "use strict";

  exports.version = "0.11.1";

  // The main exported interface (under `self.acorn` when in the
  // browser) is a `parse` function that takes a code string and
  // returns an abstract syntax tree as specified by [Mozilla parser
  // API][api], with the caveat that inline XML is not recognized.
  //
  // [api]: https://developer.mozilla.org/en-US/docs/SpiderMonkey/Parser_API

  var options, input, inputLen, sourceFile;

  exports.parse = function(inpt, opts) {
    input = String(inpt); inputLen = input.length;
    setOptions(opts);
    initTokenState();
    var startPos = options.locations ? [tokPos, curPosition()] : tokPos;
    initParserState();
    return parseTopLevel(options.program || startNodeAt(startPos));
  };

  // A second optional argument can be given to further configure
  // the parser process. These options are recognized:

  var defaultOptions = exports.defaultOptions = {
    playground: false,
    // `ecmaVersion` indicates the ECMAScript version to parse. Must
    // be either 3, or 5, or 6. This influences support for strict
    // mode, the set of reserved words, support for getters and
    // setters and other features.
    ecmaVersion: 5,
    // Turn on `strictSemicolons` to prevent the parser from doing
    // automatic semicolon insertion.
    strictSemicolons: false,
    // When `allowTrailingCommas` is false, the parser will not allow
    // trailing commas in array and object literals.
    allowTrailingCommas: true,
    // By default, reserved words are not enforced. Enable
    // `forbidReserved` to enforce them. When this option has the
    // value "everywhere", reserved words and keywords can also not be
    // used as property names.
    forbidReserved: false,
    // When enabled, a return at the top level is not considered an
    // error.
    allowReturnOutsideFunction: false,
    // When enabled, import/export statements are not constrained to
    // appearing at the top of the program.
    allowImportExportEverywhere: false,
    // When enabled, hashbang directive in the beginning of file
    // is allowed and treated as a line comment.
    allowHashBang: false,
    // When `locations` is on, `loc` properties holding objects with
    // `start` and `end` properties in `{line, column}` form (with
    // line being 1-based and column 0-based) will be attached to the
    // nodes.
    locations: false,
    // A function can be passed as `onToken` option, which will
    // cause Acorn to call that function with object in the same
    // format as tokenize() returns. Note that you are not
    // allowed to call the parser from the callback—that will
    // corrupt its internal state.
    onToken: null,
    // A function can be passed as `onComment` option, which will
    // cause Acorn to call that function with `(block, text, start,
    // end)` parameters whenever a comment is skipped. `block` is a
    // boolean indicating whether this is a block (`/* */`) comment,
    // `text` is the content of the comment, and `start` and `end` are
    // character offsets that denote the start and end of the comment.
    // When the `locations` option is on, two more parameters are
    // passed, the full `{line, column}` locations of the start and
    // end of the comments. Note that you are not allowed to call the
    // parser from the callback—that will corrupt its internal state.
    onComment: null,
    // Nodes have their start and end characters offsets recorded in
    // `start` and `end` properties (directly on the node, rather than
    // the `loc` object, which holds line/column data. To also add a
    // [semi-standardized][range] `range` property holding a `[start,
    // end]` array with the same numbers, set the `ranges` option to
    // `true`.
    //
    // [range]: https://bugzilla.mozilla.org/show_bug.cgi?id=745678
    ranges: false,
    // It is possible to parse multiple files into a single AST by
    // passing the tree produced by parsing the first file as
    // `program` option in subsequent parses. This will add the
    // toplevel forms of the parsed file to the `Program` (top) node
    // of an existing parse tree.
    program: null,
    // When `locations` is on, you can pass this to record the source
    // file in every node's `loc` object.
    sourceFile: null,
    // This value, if given, is stored in every node, whether
    // `locations` is on or off.
    directSourceFile: null,
    // When enabled, parenthesized expressions are represented by
    // (non-standard) ParenthesizedExpression nodes
    preserveParens: false
  };

  // This function tries to parse a single expression at a given
  // offset in a string. Useful for parsing mixed-language formats
  // that embed JavaScript expressions.

  exports.parseExpressionAt = function(inpt, pos, opts) {
    input = String(inpt); inputLen = input.length;
    setOptions(opts);
    initTokenState(pos);
    initParserState();
    return parseExpression();
  };

  var isArray = function (obj) {
    return Object.prototype.toString.call(obj) === "[object Array]";
  };

  function setOptions(opts) {
    options = {};
    for (var opt in defaultOptions)
      options[opt] = opts && has(opts, opt) ? opts[opt] : defaultOptions[opt];
    sourceFile = options.sourceFile || null;
    if (isArray(options.onToken)) {
      var tokens = options.onToken;
      options.onToken = function (token) {
        tokens.push(token);
      };
    }
    if (isArray(options.onComment)) {
      var comments = options.onComment;
      options.onComment = function (block, text, start, end, startLoc, endLoc) {
        var comment = {
          type: block ? 'Block' : 'Line',
          value: text,
          start: start,
          end: end
        };
        if (options.locations) {
          comment.loc = new SourceLocation();
          comment.loc.start = startLoc;
          comment.loc.end = endLoc;
        }
        if (options.ranges)
          comment.range = [start, end];
        comments.push(comment);
      };
    }
    if (options.strictMode) {
      strict = true;
    }
    if (options.ecmaVersion >= 6) {
      isKeyword = isEcma6Keyword;
    } else {
      isKeyword = isEcma5AndLessKeyword;
    }
  }

  // The `getLineInfo` function is mostly useful when the
  // `locations` option is off (for performance reasons) and you
  // want to find the line/column position for a given character
  // offset. `input` should be the code string that the offset refers
  // into.

  var getLineInfo = exports.getLineInfo = function(input, offset) {
    for (var line = 1, cur = 0;;) {
      lineBreak.lastIndex = cur;
      var match = lineBreak.exec(input);
      if (match && match.index < offset) {
        ++line;
        cur = match.index + match[0].length;
      } else break;
    }
    return {line: line, column: offset - cur};
  };

  function Token() {
    this.type = tokType;
    this.value = tokVal;
    this.start = tokStart;
    this.end = tokEnd;
    if (options.locations) {
      this.loc = new SourceLocation();
      this.loc.end = tokEndLoc;
      // TODO: remove in next major release
      this.startLoc = tokStartLoc;
      this.endLoc = tokEndLoc;
    }
    if (options.ranges)
      this.range = [tokStart, tokEnd];
  }

  exports.Token = Token;

  // Acorn is organized as a tokenizer and a recursive-descent parser.
  // The `tokenize` export provides an interface to the tokenizer.
  // Because the tokenizer is optimized for being efficiently used by
  // the Acorn parser itself, this interface is somewhat crude and not
  // very modular. Performing another parse or call to `tokenize` will
  // reset the internal state, and invalidate existing tokenizers.

  exports.tokenize = function(inpt, opts) {
    input = String(inpt); inputLen = input.length;
    setOptions(opts);
    initTokenState();
    skipSpace();

    function getToken() {
      lastEnd = tokEnd;
      readToken();
      return new Token();
    }
    getToken.jumpTo = function(pos, exprAllowed) {
      tokPos = pos;
      if (options.locations) {
        tokCurLine = 1;
        tokLineStart = lineBreak.lastIndex = 0;
        var match;
        while ((match = lineBreak.exec(input)) && match.index < pos) {
          ++tokCurLine;
          tokLineStart = match.index + match[0].length;
        }
      }
      tokExprAllowed = !!exprAllowed;
      skipSpace();
    };
    getToken.current = function() { return new Token(); };
    if (typeof Symbol !== 'undefined') {
      getToken[Symbol.iterator] = function () {
        return {
          next: function () {
            var token = getToken();
            return {
              done: token.type === _eof,
              value: token
            };
          }
        };
      };
    }
    getToken.options = options;
    return getToken;
  };

  // State is kept in (closure-)global variables. We already saw the
  // `options`, `input`, and `inputLen` variables above.

  // The current position of the tokenizer in the input.

  var tokPos;

  // The start and end offsets of the current token.

  var tokStart, tokEnd;

  // When `options.locations` is true, these hold objects
  // containing the tokens start and end line/column pairs.

  var tokStartLoc, tokEndLoc;

  // The type and value of the current token. Token types are objects,
  // named by variables against which they can be compared, and
  // holding properties that describe them (indicating, for example,
  // the precedence of an infix operator, and the original name of a
  // keyword token). The kind of value that's held in `tokVal` depends
  // on the type of the token. For literals, it is the literal value,
  // for operators, the operator name, and so on.

  var tokType, tokVal;

  // Internal state for the tokenizer. To distinguish between division
  // operators and regular expressions, it remembers whether the last
  // token was one that is allowed to be followed by an expression. In
  // some cases, notably after ')' or '}' tokens, the situation
  // depends on the context before the matching opening bracket, so
  // tokContext keeps a stack of information about current bracketed
  // forms.

  var tokContext, tokExprAllowed;

  // When `options.locations` is true, these are used to keep
  // track of the current line, and know when a new line has been
  // entered.

  var tokCurLine, tokLineStart;

  // These store the position of the previous token, which is useful
  // when finishing a node and assigning its `end` position.

  var lastStart, lastEnd, lastEndLoc;

  // This is the parser's state. `inFunction` is used to reject
  // `return` statements outside of functions, `inGenerator` to
  // reject `yield`s outside of generators, `labels` to verify
  // that `break` and `continue` have somewhere to jump to, and
  // `strict` indicates whether strict mode is on.

  var inFunction, inGenerator, inAsync, labels, strict,
    inXJSChild, inXJSTag, inType;

  function initParserState() {
    lastStart = lastEnd = tokPos;
    if (options.locations) lastEndLoc = new Position;
    inFunction = inGenerator = inAsync = strict = false;
    labels = [];
    skipSpace();
    readToken();
  }

  // This function is used to raise exceptions on parse errors. It
  // takes an offset integer (into the current `input`) to indicate
  // the location of the error, attaches the position to the end
  // of the error message, and then raises a `SyntaxError` with that
  // message.

  function raise(pos, message) {
    var loc = getLineInfo(input, pos);
    message += " (" + loc.line + ":" + loc.column + ")";
    var err = new SyntaxError(message);
    err.pos = pos; err.loc = loc; err.raisedAt = tokPos;
    throw err;
  }

  // Reused empty array added for node fields that are always empty.

  var empty = [];

  // ## Token types

  // The assignment of fine-grained, information-carrying type objects
  // allows the tokenizer to store the information it has about a
  // token in a way that is very cheap for the parser to look up.

  // All token type variables start with an underscore, to make them
  // easy to recognize.

  // These are the general types. The `type` property is only used to
  // make them recognizeable when debugging.

  var _num = {type: "num"}, _regexp = {type: "regexp"}, _string = {type: "string"};
  var _name = {type: "name"}, _eof = {type: "eof"};
  var _jsxName = {type: "jsxName"};

  // These are JSX-specific token types

  var _xjsName = {type: "xjsName"}, _xjsText = {type: "xjsText"};

  // Keyword tokens. The `keyword` property (also used in keyword-like
  // operators) indicates that the token originated from an
  // identifier-like word, which is used when parsing property names.
  //
  // The `beforeExpr` property is used to disambiguate between regular
  // expressions and divisions. It is set on all token types that can
  // be followed by an expression (thus, a slash after them would be a
  // regular expression).
  //
  // `isLoop` marks a keyword as starting a loop, which is important
  // to know when parsing a label, in order to allow or disallow
  // continue jumps to that label.

  var _break = {keyword: "break"}, _case = {keyword: "case", beforeExpr: true}, _catch = {keyword: "catch"};
  var _continue = {keyword: "continue"}, _debugger = {keyword: "debugger"}, _default = {keyword: "default"};
  var _do = {keyword: "do", isLoop: true}, _else = {keyword: "else", beforeExpr: true};
  var _finally = {keyword: "finally"}, _for = {keyword: "for", isLoop: true}, _function = {keyword: "function"};
  var _if = {keyword: "if"}, _return = {keyword: "return", beforeExpr: true}, _switch = {keyword: "switch"};
  var _throw = {keyword: "throw", beforeExpr: true}, _try = {keyword: "try"}, _var = {keyword: "var"};
  var _let = {keyword: "let"}, _const = {keyword: "const"};
  var _while = {keyword: "while", isLoop: true}, _with = {keyword: "with"}, _new = {keyword: "new", beforeExpr: true};
  var _this = {keyword: "this"};
  var _class = {keyword: "class"}, _extends = {keyword: "extends", beforeExpr: true};
  var _export = {keyword: "export"}, _import = {keyword: "import"};
  var _yield = {keyword: "yield", beforeExpr: true};

  // The keywords that denote values.

  var _null = {keyword: "null", atomValue: null}, _true = {keyword: "true", atomValue: true};
  var _false = {keyword: "false", atomValue: false};

  // Some keywords are treated as regular operators. `in` sometimes
  // (when parsing `for`) needs to be tested against specifically, so
  // we assign a variable name to it for quick comparing.

  var _in = {keyword: "in", binop: 7, beforeExpr: true};

  // Map keyword names to token types.

  var keywordTypes = {"break": _break, "case": _case, "catch": _catch,
                      "continue": _continue, "debugger": _debugger, "default": _default,
                      "do": _do, "else": _else, "finally": _finally, "for": _for,
                      "function": _function, "if": _if, "return": _return, "switch": _switch,
                      "throw": _throw, "try": _try, "var": _var, "let": _let, "const": _const,
                      "while": _while, "with": _with,
                      "null": _null, "true": _true, "false": _false, "new": _new, "in": _in,
                      "instanceof": {keyword: "instanceof", binop: 7, beforeExpr: true}, "this": _this,
                      "typeof": {keyword: "typeof", prefix: true, beforeExpr: true},
                      "void": {keyword: "void", prefix: true, beforeExpr: true},
                      "delete": {keyword: "delete", prefix: true, beforeExpr: true},
                      "class": _class, "extends": _extends,
                      "export": _export, "import": _import, "yield": _yield};

  // Punctuation token types. Again, the `type` property is purely for debugging.

  var _bracketL = {type: "[", beforeExpr: true}, _bracketR = {type: "]"}, _braceL = {type: "{", beforeExpr: true};
  var _braceR = {type: "}"}, _parenL = {type: "(", beforeExpr: true}, _parenR = {type: ")"};
  var _comma = {type: ",", beforeExpr: true}, _semi = {type: ";", beforeExpr: true};
  var _colon = {type: ":", beforeExpr: true}, _dot = {type: "."}, _question = {type: "?", beforeExpr: true};
<<<<<<< HEAD
  var _arrow = {type: "=>", beforeExpr: true}, _bquote = {type: "`"}, _dollarBraceL = {type: "${", beforeExpr: true};
  var _ltSlash = {type: "</"};
  var _arrow = {type: "=>", beforeExpr: true}, _template = {type: "template"}, _templateContinued = {type: "templateContinued"};
  var _ellipsis = {type: "...", prefix: true, beforeExpr: true};
  var _paamayimNekudotayim = { type: "::", beforeExpr: true };
  var _at = { type: '@' };
  var _hash = { type: '#' };
=======
  var _arrow = {type: "=>", beforeExpr: true}, _template = {type: "template"};
  var _ellipsis = {type: "...", beforeExpr: true};
  var _backQuote = {type: "`"}, _dollarBraceL = {type: "${", beforeExpr: true};
  var _jsxText = {type: "jsxText"};
>>>>>>> de23a869

  // Operators. These carry several kinds of properties to help the
  // parser use them properly (the presence of these properties is
  // what categorizes them as operators).
  //
  // `binop`, when present, specifies that this operator is a binary
  // operator, and will refer to its precedence.
  //
  // `prefix` and `postfix` mark the operator as a prefix or postfix
  // unary operator. `isUpdate` specifies that the node produced by
  // the operator should be of type UpdateExpression rather than
  // simply UnaryExpression (`++` and `--`).
  //
  // `isAssign` marks all of `=`, `+=`, `-=` etcetera, which act as
  // binary operators with a very low precedence, that should result
  // in AssignmentExpression nodes.

  var _slash = {binop: 10, beforeExpr: true}, _eq = {isAssign: true, beforeExpr: true};
  var _assign = {isAssign: true, beforeExpr: true};
  var _incDec = {postfix: true, prefix: true, isUpdate: true}, _prefix = {prefix: true, beforeExpr: true};
  var _logicalOR = {binop: 1, beforeExpr: true};
  var _logicalAND = {binop: 2, beforeExpr: true};
  var _bitwiseOR = {binop: 3, beforeExpr: true};
  var _bitwiseXOR = {binop: 4, beforeExpr: true};
  var _bitwiseAND = {binop: 5, beforeExpr: true};
  var _equality = {binop: 6, beforeExpr: true};
  var _relational = {binop: 7, beforeExpr: true};
  var _bitShift = {binop: 8, beforeExpr: true};
  var _plusMin = {binop: 9, prefix: true, beforeExpr: true};
  var _modulo = {binop: 10, beforeExpr: true};

  // '*' may be multiply or have special meaning in ES6
  var _star = {binop: 10, beforeExpr: true};
  var _exponent = {binop: 11, beforeExpr: true, rightAssociative: true};

  // '<', '>' may be relational or have special meaning in JSX
  var _lt = {binop: 7, beforeExpr: true}, _gt = {binop: 7, beforeExpr: true};

  // JSX tag boundaries
  var _jsxTagStart = {type: "jsxTagStart"}, _jsxTagEnd = {type: "jsxTagEnd"};

  // Provide access to the token types for external users of the
  // tokenizer.

  exports.tokTypes = {bracketL: _bracketL, bracketR: _bracketR, braceL: _braceL, braceR: _braceR,
                      parenL: _parenL, parenR: _parenR, comma: _comma, semi: _semi, colon: _colon,
                      dot: _dot, ellipsis: _ellipsis, question: _question, slash: _slash, eq: _eq,
                      name: _name, eof: _eof, num: _num, regexp: _regexp, string: _string,
<<<<<<< HEAD
                      arrow: _arrow, bquote: _bquote, dollarBraceL: _dollarBraceL, star: _star,
                      assign: _assign, xjsName: _xjsName, xjsText: _xjsText,
                      paamayimNekudotayim: _paamayimNekudotayim, exponent: _exponent, at: _at, hash: _hash,
                      template: _template, templateContinued: _templateContinued};
=======
                      arrow: _arrow, template: _template, star: _star, assign: _assign,
                      backQuote: _backQuote, dollarBraceL: _dollarBraceL};
>>>>>>> de23a869
  for (var kw in keywordTypes) exports.tokTypes["_" + kw] = keywordTypes[kw];

  // This is a trick taken from Esprima. It turns out that, on
  // non-Chrome browsers, to check whether a string is in a set, a
  // predicate containing a big ugly `switch` statement is faster than
  // a regular expression, and on Chrome the two are about on par.
  // This function uses `eval` (non-lexical) to produce such a
  // predicate from a space-separated string of words.
  //
  // It starts by sorting the words by length.

  function makePredicate(words) {
    words = words.split(" ");
    var f = "", cats = [];
    out: for (var i = 0; i < words.length; ++i) {
      for (var j = 0; j < cats.length; ++j)
        if (cats[j][0].length == words[i].length) {
          cats[j].push(words[i]);
          continue out;
        }
      cats.push([words[i]]);
    }
    function compareTo(arr) {
      if (arr.length == 1) return f += "return str === " + JSON.stringify(arr[0]) + ";";
      f += "switch(str){";
      for (var i = 0; i < arr.length; ++i) f += "case " + JSON.stringify(arr[i]) + ":";
      f += "return true}return false;";
    }

    // When there are more than three length categories, an outer
    // switch first dispatches on the lengths, to save on comparisons.

    if (cats.length > 3) {
      cats.sort(function(a, b) {return b.length - a.length;});
      f += "switch(str.length){";
      for (var i = 0; i < cats.length; ++i) {
        var cat = cats[i];
        f += "case " + cat[0].length + ":";
        compareTo(cat);
      }
      f += "}";

    // Otherwise, simply generate a flat `switch` statement.

    } else {
      compareTo(words);
    }
    return new Function("str", f);
  }

  // The ECMAScript 3 reserved word list.

  var isReservedWord3 = makePredicate("abstract boolean byte char class double enum export extends final float goto implements import int interface long native package private protected public short static super synchronized throws transient volatile");

  // ECMAScript 5 reserved words.

  var isReservedWord5 = makePredicate("class enum extends super const export import");

  // The additional reserved words in strict mode.

  var isStrictReservedWord = makePredicate("implements interface let package private protected public static yield");

  // The forbidden variable names in strict mode.

  var isStrictBadIdWord = makePredicate("eval arguments");

  // And the keywords.

  var ecma5AndLessKeywords = "break case catch continue debugger default do else finally for function if return switch throw try var while with null true false instanceof typeof void delete new in this";

  var isEcma5AndLessKeyword = makePredicate(ecma5AndLessKeywords);

  var ecma6AndLessKeywords = ecma5AndLessKeywords + " let const class extends export import yield";

  var isEcma6Keyword = makePredicate(ecma6AndLessKeywords);

  var isKeyword = isEcma5AndLessKeyword;

  // ## Character categories

  // Big ugly regular expressions that match characters in the
  // whitespace, identifier, and identifier-start categories. These
  // are only applied when a character is found to actually have a
  // code point above 128.
  // Generated by `tools/generate-identifier-regex.js`.

  var nonASCIIwhitespace = /[\u1680\u180e\u2000-\u200a\u202f\u205f\u3000\ufeff]/;
  var nonASCIIidentifierStartChars = "\xAA\xB5\xBA\xC0-\xD6\xD8-\xF6\xF8-\u02C1\u02C6-\u02D1\u02E0-\u02E4\u02EC\u02EE\u0370-\u0374\u0376\u0377\u037A-\u037D\u037F\u0386\u0388-\u038A\u038C\u038E-\u03A1\u03A3-\u03F5\u03F7-\u0481\u048A-\u052F\u0531-\u0556\u0559\u0561-\u0587\u05D0-\u05EA\u05F0-\u05F2\u0620-\u064A\u066E\u066F\u0671-\u06D3\u06D5\u06E5\u06E6\u06EE\u06EF\u06FA-\u06FC\u06FF\u0710\u0712-\u072F\u074D-\u07A5\u07B1\u07CA-\u07EA\u07F4\u07F5\u07FA\u0800-\u0815\u081A\u0824\u0828\u0840-\u0858\u08A0-\u08B2\u0904-\u0939\u093D\u0950\u0958-\u0961\u0971-\u0980\u0985-\u098C\u098F\u0990\u0993-\u09A8\u09AA-\u09B0\u09B2\u09B6-\u09B9\u09BD\u09CE\u09DC\u09DD\u09DF-\u09E1\u09F0\u09F1\u0A05-\u0A0A\u0A0F\u0A10\u0A13-\u0A28\u0A2A-\u0A30\u0A32\u0A33\u0A35\u0A36\u0A38\u0A39\u0A59-\u0A5C\u0A5E\u0A72-\u0A74\u0A85-\u0A8D\u0A8F-\u0A91\u0A93-\u0AA8\u0AAA-\u0AB0\u0AB2\u0AB3\u0AB5-\u0AB9\u0ABD\u0AD0\u0AE0\u0AE1\u0B05-\u0B0C\u0B0F\u0B10\u0B13-\u0B28\u0B2A-\u0B30\u0B32\u0B33\u0B35-\u0B39\u0B3D\u0B5C\u0B5D\u0B5F-\u0B61\u0B71\u0B83\u0B85-\u0B8A\u0B8E-\u0B90\u0B92-\u0B95\u0B99\u0B9A\u0B9C\u0B9E\u0B9F\u0BA3\u0BA4\u0BA8-\u0BAA\u0BAE-\u0BB9\u0BD0\u0C05-\u0C0C\u0C0E-\u0C10\u0C12-\u0C28\u0C2A-\u0C39\u0C3D\u0C58\u0C59\u0C60\u0C61\u0C85-\u0C8C\u0C8E-\u0C90\u0C92-\u0CA8\u0CAA-\u0CB3\u0CB5-\u0CB9\u0CBD\u0CDE\u0CE0\u0CE1\u0CF1\u0CF2\u0D05-\u0D0C\u0D0E-\u0D10\u0D12-\u0D3A\u0D3D\u0D4E\u0D60\u0D61\u0D7A-\u0D7F\u0D85-\u0D96\u0D9A-\u0DB1\u0DB3-\u0DBB\u0DBD\u0DC0-\u0DC6\u0E01-\u0E30\u0E32\u0E33\u0E40-\u0E46\u0E81\u0E82\u0E84\u0E87\u0E88\u0E8A\u0E8D\u0E94-\u0E97\u0E99-\u0E9F\u0EA1-\u0EA3\u0EA5\u0EA7\u0EAA\u0EAB\u0EAD-\u0EB0\u0EB2\u0EB3\u0EBD\u0EC0-\u0EC4\u0EC6\u0EDC-\u0EDF\u0F00\u0F40-\u0F47\u0F49-\u0F6C\u0F88-\u0F8C\u1000-\u102A\u103F\u1050-\u1055\u105A-\u105D\u1061\u1065\u1066\u106E-\u1070\u1075-\u1081\u108E\u10A0-\u10C5\u10C7\u10CD\u10D0-\u10FA\u10FC-\u1248\u124A-\u124D\u1250-\u1256\u1258\u125A-\u125D\u1260-\u1288\u128A-\u128D\u1290-\u12B0\u12B2-\u12B5\u12B8-\u12BE\u12C0\u12C2-\u12C5\u12C8-\u12D6\u12D8-\u1310\u1312-\u1315\u1318-\u135A\u1380-\u138F\u13A0-\u13F4\u1401-\u166C\u166F-\u167F\u1681-\u169A\u16A0-\u16EA\u16EE-\u16F8\u1700-\u170C\u170E-\u1711\u1720-\u1731\u1740-\u1751\u1760-\u176C\u176E-\u1770\u1780-\u17B3\u17D7\u17DC\u1820-\u1877\u1880-\u18A8\u18AA\u18B0-\u18F5\u1900-\u191E\u1950-\u196D\u1970-\u1974\u1980-\u19AB\u19C1-\u19C7\u1A00-\u1A16\u1A20-\u1A54\u1AA7\u1B05-\u1B33\u1B45-\u1B4B\u1B83-\u1BA0\u1BAE\u1BAF\u1BBA-\u1BE5\u1C00-\u1C23\u1C4D-\u1C4F\u1C5A-\u1C7D\u1CE9-\u1CEC\u1CEE-\u1CF1\u1CF5\u1CF6\u1D00-\u1DBF\u1E00-\u1F15\u1F18-\u1F1D\u1F20-\u1F45\u1F48-\u1F4D\u1F50-\u1F57\u1F59\u1F5B\u1F5D\u1F5F-\u1F7D\u1F80-\u1FB4\u1FB6-\u1FBC\u1FBE\u1FC2-\u1FC4\u1FC6-\u1FCC\u1FD0-\u1FD3\u1FD6-\u1FDB\u1FE0-\u1FEC\u1FF2-\u1FF4\u1FF6-\u1FFC\u2071\u207F\u2090-\u209C\u2102\u2107\u210A-\u2113\u2115\u2119-\u211D\u2124\u2126\u2128\u212A-\u212D\u212F-\u2139\u213C-\u213F\u2145-\u2149\u214E\u2160-\u2188\u2C00-\u2C2E\u2C30-\u2C5E\u2C60-\u2CE4\u2CEB-\u2CEE\u2CF2\u2CF3\u2D00-\u2D25\u2D27\u2D2D\u2D30-\u2D67\u2D6F\u2D80-\u2D96\u2DA0-\u2DA6\u2DA8-\u2DAE\u2DB0-\u2DB6\u2DB8-\u2DBE\u2DC0-\u2DC6\u2DC8-\u2DCE\u2DD0-\u2DD6\u2DD8-\u2DDE\u2E2F\u3005-\u3007\u3021-\u3029\u3031-\u3035\u3038-\u303C\u3041-\u3096\u309D-\u309F\u30A1-\u30FA\u30FC-\u30FF\u3105-\u312D\u3131-\u318E\u31A0-\u31BA\u31F0-\u31FF\u3400-\u4DB5\u4E00-\u9FCC\uA000-\uA48C\uA4D0-\uA4FD\uA500-\uA60C\uA610-\uA61F\uA62A\uA62B\uA640-\uA66E\uA67F-\uA69D\uA6A0-\uA6EF\uA717-\uA71F\uA722-\uA788\uA78B-\uA78E\uA790-\uA7AD\uA7B0\uA7B1\uA7F7-\uA801\uA803-\uA805\uA807-\uA80A\uA80C-\uA822\uA840-\uA873\uA882-\uA8B3\uA8F2-\uA8F7\uA8FB\uA90A-\uA925\uA930-\uA946\uA960-\uA97C\uA984-\uA9B2\uA9CF\uA9E0-\uA9E4\uA9E6-\uA9EF\uA9FA-\uA9FE\uAA00-\uAA28\uAA40-\uAA42\uAA44-\uAA4B\uAA60-\uAA76\uAA7A\uAA7E-\uAAAF\uAAB1\uAAB5\uAAB6\uAAB9-\uAABD\uAAC0\uAAC2\uAADB-\uAADD\uAAE0-\uAAEA\uAAF2-\uAAF4\uAB01-\uAB06\uAB09-\uAB0E\uAB11-\uAB16\uAB20-\uAB26\uAB28-\uAB2E\uAB30-\uAB5A\uAB5C-\uAB5F\uAB64\uAB65\uABC0-\uABE2\uAC00-\uD7A3\uD7B0-\uD7C6\uD7CB-\uD7FB\uF900-\uFA6D\uFA70-\uFAD9\uFB00-\uFB06\uFB13-\uFB17\uFB1D\uFB1F-\uFB28\uFB2A-\uFB36\uFB38-\uFB3C\uFB3E\uFB40\uFB41\uFB43\uFB44\uFB46-\uFBB1\uFBD3-\uFD3D\uFD50-\uFD8F\uFD92-\uFDC7\uFDF0-\uFDFB\uFE70-\uFE74\uFE76-\uFEFC\uFF21-\uFF3A\uFF41-\uFF5A\uFF66-\uFFBE\uFFC2-\uFFC7\uFFCA-\uFFCF\uFFD2-\uFFD7\uFFDA-\uFFDC";
  var nonASCIIidentifierChars = "\u0300-\u036F\u0483-\u0487\u0591-\u05BD\u05BF\u05C1\u05C2\u05C4\u05C5\u05C7\u0610-\u061A\u064B-\u0669\u0670\u06D6-\u06DC\u06DF-\u06E4\u06E7\u06E8\u06EA-\u06ED\u06F0-\u06F9\u0711\u0730-\u074A\u07A6-\u07B0\u07C0-\u07C9\u07EB-\u07F3\u0816-\u0819\u081B-\u0823\u0825-\u0827\u0829-\u082D\u0859-\u085B\u08E4-\u0903\u093A-\u093C\u093E-\u094F\u0951-\u0957\u0962\u0963\u0966-\u096F\u0981-\u0983\u09BC\u09BE-\u09C4\u09C7\u09C8\u09CB-\u09CD\u09D7\u09E2\u09E3\u09E6-\u09EF\u0A01-\u0A03\u0A3C\u0A3E-\u0A42\u0A47\u0A48\u0A4B-\u0A4D\u0A51\u0A66-\u0A71\u0A75\u0A81-\u0A83\u0ABC\u0ABE-\u0AC5\u0AC7-\u0AC9\u0ACB-\u0ACD\u0AE2\u0AE3\u0AE6-\u0AEF\u0B01-\u0B03\u0B3C\u0B3E-\u0B44\u0B47\u0B48\u0B4B-\u0B4D\u0B56\u0B57\u0B62\u0B63\u0B66-\u0B6F\u0B82\u0BBE-\u0BC2\u0BC6-\u0BC8\u0BCA-\u0BCD\u0BD7\u0BE6-\u0BEF\u0C00-\u0C03\u0C3E-\u0C44\u0C46-\u0C48\u0C4A-\u0C4D\u0C55\u0C56\u0C62\u0C63\u0C66-\u0C6F\u0C81-\u0C83\u0CBC\u0CBE-\u0CC4\u0CC6-\u0CC8\u0CCA-\u0CCD\u0CD5\u0CD6\u0CE2\u0CE3\u0CE6-\u0CEF\u0D01-\u0D03\u0D3E-\u0D44\u0D46-\u0D48\u0D4A-\u0D4D\u0D57\u0D62\u0D63\u0D66-\u0D6F\u0D82\u0D83\u0DCA\u0DCF-\u0DD4\u0DD6\u0DD8-\u0DDF\u0DE6-\u0DEF\u0DF2\u0DF3\u0E31\u0E34-\u0E3A\u0E47-\u0E4E\u0E50-\u0E59\u0EB1\u0EB4-\u0EB9\u0EBB\u0EBC\u0EC8-\u0ECD\u0ED0-\u0ED9\u0F18\u0F19\u0F20-\u0F29\u0F35\u0F37\u0F39\u0F3E\u0F3F\u0F71-\u0F84\u0F86\u0F87\u0F8D-\u0F97\u0F99-\u0FBC\u0FC6\u102B-\u103E\u1040-\u1049\u1056-\u1059\u105E-\u1060\u1062-\u1064\u1067-\u106D\u1071-\u1074\u1082-\u108D\u108F-\u109D\u135D-\u135F\u1712-\u1714\u1732-\u1734\u1752\u1753\u1772\u1773\u17B4-\u17D3\u17DD\u17E0-\u17E9\u180B-\u180D\u1810-\u1819\u18A9\u1920-\u192B\u1930-\u193B\u1946-\u194F\u19B0-\u19C0\u19C8\u19C9\u19D0-\u19D9\u1A17-\u1A1B\u1A55-\u1A5E\u1A60-\u1A7C\u1A7F-\u1A89\u1A90-\u1A99\u1AB0-\u1ABD\u1B00-\u1B04\u1B34-\u1B44\u1B50-\u1B59\u1B6B-\u1B73\u1B80-\u1B82\u1BA1-\u1BAD\u1BB0-\u1BB9\u1BE6-\u1BF3\u1C24-\u1C37\u1C40-\u1C49\u1C50-\u1C59\u1CD0-\u1CD2\u1CD4-\u1CE8\u1CED\u1CF2-\u1CF4\u1CF8\u1CF9\u1DC0-\u1DF5\u1DFC-\u1DFF\u200C\u200D\u203F\u2040\u2054\u20D0-\u20DC\u20E1\u20E5-\u20F0\u2CEF-\u2CF1\u2D7F\u2DE0-\u2DFF\u302A-\u302F\u3099\u309A\uA620-\uA629\uA66F\uA674-\uA67D\uA69F\uA6F0\uA6F1\uA802\uA806\uA80B\uA823-\uA827\uA880\uA881\uA8B4-\uA8C4\uA8D0-\uA8D9\uA8E0-\uA8F1\uA900-\uA909\uA926-\uA92D\uA947-\uA953\uA980-\uA983\uA9B3-\uA9C0\uA9D0-\uA9D9\uA9E5\uA9F0-\uA9F9\uAA29-\uAA36\uAA43\uAA4C\uAA4D\uAA50-\uAA59\uAA7B-\uAA7D\uAAB0\uAAB2-\uAAB4\uAAB7\uAAB8\uAABE\uAABF\uAAC1\uAAEB-\uAAEF\uAAF5\uAAF6\uABE3-\uABEA\uABEC\uABED\uABF0-\uABF9\uFB1E\uFE00-\uFE0F\uFE20-\uFE2D\uFE33\uFE34\uFE4D-\uFE4F\uFF10-\uFF19\uFF3F";
  var nonASCIIidentifierStart = new RegExp("[" + nonASCIIidentifierStartChars + "]");
  var nonASCIIidentifier = new RegExp("[" + nonASCIIidentifierStartChars + nonASCIIidentifierChars + "]");

  var decimalNumber = /^\d+$/;
  var hexNumber = /^[\da-fA-F]+$/;

  // Whether a single character denotes a newline.

  var newline = /[\n\r\u2028\u2029]/;

  function isNewLine(code) {
    return code === 10 || code === 13 || code === 0x2028 || code == 0x2029;
  }

  // Matches a whole line break (where CRLF is considered a single
  // line break). Used to count lines.

  var lineBreak = /\r\n|[\n\r\u2028\u2029]/g;

  // Test whether a given character code starts an identifier.

  var isIdentifierStart = exports.isIdentifierStart = function(code) {
    if (code < 65) return code === 36;
    if (code < 91) return true;
    if (code < 97) return code === 95;
    if (code < 123)return true;
    return code >= 0xaa && nonASCIIidentifierStart.test(String.fromCharCode(code));
  };

  // Test whether a given character is part of an identifier.

  var isIdentifierChar = exports.isIdentifierChar = function(code) {
    if (code < 48) return code === 36;
    if (code < 58) return true;
    if (code < 65) return false;
    if (code < 91) return true;
    if (code < 97) return code === 95;
    if (code < 123)return true;
    return code >= 0xaa && nonASCIIidentifier.test(String.fromCharCode(code));
  };

  // ## Tokenizer

  // These are used when `options.locations` is on, for the
  // `tokStartLoc` and `tokEndLoc` properties.

  function Position(line, col) {
    this.line = line;
    this.column = col;
  }

  Position.prototype.offset = function(n) {
    return new Position(this.line, this.column + n);
  };

  function curPosition() {
    return new Position(tokCurLine, tokPos - tokLineStart);
  }

  // Reset the token state. Used at the start of a parse.

  function initTokenState(pos) {
    if (pos) {
      tokPos = pos;
      tokLineStart = Math.max(0, input.lastIndexOf("\n", pos));
      tokCurLine = input.slice(0, tokLineStart).split(newline).length;
    } else {
      tokCurLine = 1;
      tokPos = tokLineStart = 0;
    }
<<<<<<< HEAD
    tokRegexpAllowed = true;
    metParenL = 0;
    inType = inXJSChild = inXJSTag = false;
    templates = [];
=======
    tokType = _eof;
    tokContext = [];
    tokExprAllowed = true;
>>>>>>> de23a869
    if (tokPos === 0 && options.allowHashBang && input.slice(0, 2) === '#!') {
      skipLineComment(2);
    }
  }

  // The algorithm used to determine whether a regexp can appear at a
  // given point in the program is loosely based on sweet.js' approach.
  // See https://github.com/mozilla/sweet.js/wiki/design

  var b_stat = {token: "{", isExpr: false}, b_expr = {token: "{", isExpr: true}, b_tmpl = {token: "${", isExpr: true};
  var p_stat = {token: "(", isExpr: false}, p_expr = {token: "(", isExpr: true};
  var q_tmpl = {token: "`", isExpr: true};
  var j_oTag = {token: "<tag", isExpr: false}, j_cTag = {token: "</tag", isExpr: false}, j_expr = {token: "<tag>...</tag>", isExpr: true};

  function curTokContext() {
    return tokContext[tokContext.length - 1];
  }

  function braceIsBlock(prevType) {
    var parent;
    if (prevType === _colon && (parent = curTokContext()).token == "{")
      return !parent.isExpr;
    if (prevType === _return)
      return newline.test(input.slice(lastEnd, tokStart));
    if (prevType === _else || prevType === _semi || prevType === _eof)
      return true;
    if (prevType == _braceL)
      return curTokContext() === b_stat;
    if (prevType === _jsxTagEnd || prevType === _jsxText)
      return true;
    if (prevType === _jsxName)
      return false;
    return !tokExprAllowed;
  }

  // Called at the end of every token. Sets `tokEnd`, `tokVal`, and
  // maintains `tokContext` and `tokExprAllowed`, and skips the space
  // after the token, so that the next one's `tokStart` will point at
  // the right position.

  function finishToken(type, val) {
    tokEnd = tokPos;
    if (options.locations) tokEndLoc = curPosition();
    var prevType = tokType, preserveSpace = false;
    tokType = type;
    tokVal = val;

    // Update context info
    if (type === _parenR || type === _braceR) {
      var out = tokContext.pop();
      tokExprAllowed = !(out && out.isExpr);
      preserveSpace = out === b_tmpl || curTokContext() === j_expr;
    } else if (type === _braceL) {
      tokContext.push(braceIsBlock(prevType) ? b_stat : b_expr);
      tokExprAllowed = true;
    } else if (type === _dollarBraceL) {
      tokContext.push(b_tmpl);
      tokExprAllowed = true;
    } else if (type == _parenL) {
      var statementParens = prevType === _if || prevType === _for || prevType === _with || prevType === _while;
      tokContext.push(statementParens ? p_stat : p_expr);
      tokExprAllowed = true;
    } else if (type == _incDec) {
      // tokExprAllowed stays unchanged
    } else if (type.keyword && prevType == _dot) {
      tokExprAllowed = false;
    } else if (tokExprAllowed && type == _function) {
      tokExprAllowed = false;
    } else if (type === _backQuote) {
      if (curTokContext() === q_tmpl) {
        tokContext.pop();
      } else {
        tokContext.push(q_tmpl);
        preserveSpace = true;
      }
      tokExprAllowed = false;
    } else if (type === _jsxTagStart) {
      tokContext.push(j_expr); // treat as beginning of JSX expression
      tokContext.push(j_oTag); // start opening tag context
      tokExprAllowed = false;
    } else if (type === _jsxTagEnd) {
      var out = tokContext.pop();
      if (out === j_oTag && prevType === _slash || out === j_cTag) {
        tokContext.pop();
        preserveSpace = tokExprAllowed = curTokContext() === j_expr;
      } else {
        preserveSpace = tokExprAllowed = true;
      }
    } else if (type === _jsxText) {
      preserveSpace = tokExprAllowed = true;
    } else if (type === _slash && prevType === _jsxTagStart) {
      tokContext.length -= 2; // do not consider JSX expr -> JSX open tag -> ... anymore
      tokContext.push(j_cTag); // reconsider as closing tag context
      tokExprAllowed = false;
    } else {
      tokExprAllowed = type.beforeExpr;
    }

    if (!preserveSpace) skipSpace();
  }

  function skipBlockComment() {
    var startLoc = options.onComment && options.locations && curPosition();
    var start = tokPos, end = input.indexOf("*/", tokPos += 2);
    if (end === -1) raise(tokPos - 2, "Unterminated comment");
    tokPos = end + 2;
    if (options.locations) {
      lineBreak.lastIndex = start;
      var match;
      while ((match = lineBreak.exec(input)) && match.index < tokPos) {
        ++tokCurLine;
        tokLineStart = match.index + match[0].length;
      }
    }
    if (options.onComment)
      options.onComment(true, input.slice(start + 2, end), start, tokPos,
                        startLoc, options.locations && curPosition());
  }

  function skipLineComment(startSkip) {
    var start = tokPos;
    var startLoc = options.onComment && options.locations && curPosition();
    var ch = input.charCodeAt(tokPos+=startSkip);
    while (tokPos < inputLen && ch !== 10 && ch !== 13 && ch !== 8232 && ch !== 8233) {
      ++tokPos;
      ch = input.charCodeAt(tokPos);
    }
    if (options.onComment)
      options.onComment(false, input.slice(start + startSkip, tokPos), start, tokPos,
                        startLoc, options.locations && curPosition());
  }

  // Called at the start of the parse and after every token. Skips
  // whitespace and comments, and.

  function skipSpace() {
    while (tokPos < inputLen) {
      var ch = input.charCodeAt(tokPos);
      if (ch === 32) { // ' '
        ++tokPos;
      } else if (ch === 13) {
        ++tokPos;
        var next = input.charCodeAt(tokPos);
        if (next === 10) {
          ++tokPos;
        }
        if (options.locations) {
          ++tokCurLine;
          tokLineStart = tokPos;
        }
      } else if (ch === 10 || ch === 8232 || ch === 8233) {
        ++tokPos;
        if (options.locations) {
          ++tokCurLine;
          tokLineStart = tokPos;
        }
      } else if (ch > 8 && ch < 14) {
        ++tokPos;
      } else if (ch === 47) { // '/'
        var next = input.charCodeAt(tokPos + 1);
        if (next === 42) { // '*'
          skipBlockComment();
        } else if (next === 47) { // '/'
          skipLineComment(2);
        } else break;
      } else if (ch === 160) { // '\xa0'
        ++tokPos;
      } else if (ch >= 5760 && nonASCIIwhitespace.test(String.fromCharCode(ch))) {
        ++tokPos;
      } else {
        break;
      }
    }
  }

  // ### Token reading

  // This is the function that is called to fetch the next token. It
  // is somewhat obscure, because it works in character codes rather
  // than characters, and because operator parsing has been inlined
  // into it.
  //
  // All in the name of speed.
  //
  function readToken_dot() {
    var next = input.charCodeAt(tokPos + 1);
    if (next >= 48 && next <= 57) return readNumber(true);
    var next2 = input.charCodeAt(tokPos + 2);
    if (options.playground && next === 63) { // 63
      tokPos += 2;
      return finishToken(_dotQuestion);
    } else if (options.ecmaVersion >= 6 && next === 46 && next2 === 46) { // 46 = dot '.'
      tokPos += 3;
      return finishToken(_ellipsis);
    } else {
      ++tokPos;
      return finishToken(_dot);
    }
  }

  function readToken_slash() { // '/'
    var next = input.charCodeAt(tokPos + 1);
    if (tokExprAllowed) {++tokPos; return readRegexp();}
    if (next === 61) return finishOp(_assign, 2);
    return finishOp(_slash, 1);
  }

  function readToken_modulo() { // '%'
    var next = input.charCodeAt(tokPos + 1);
    if (next === 61) return finishOp(_assign, 2);
    return finishOp(_modulo, 1);
  }

  function readToken_mult() { // '*'
    var type = _star;
    var width = 1;
    var next = input.charCodeAt(tokPos + 1);

    if (options.ecmaVersion >= 7 && next === 42) { // '*'
      width++;
      next = input.charCodeAt(tokPos + 2);
      type = _exponent;
    }

    if (next === 61) { // '='
      width++;
      type = _assign;
    }
    
    return finishOp(type, width);
  }

  function readToken_pipe_amp(code) { // '|&'
    var next = input.charCodeAt(tokPos + 1);
    if (next === code) {
      if (options.playground && input.charCodeAt(tokPos + 2) === 61) return finishOp(_assign, 3);
      return finishOp(code === 124 ? _logicalOR : _logicalAND, 2);
    }
    if (next === 61) return finishOp(_assign, 2);
    return finishOp(code === 124 ? _bitwiseOR : _bitwiseAND, 1);
  }

  function readToken_caret() { // '^'
    var next = input.charCodeAt(tokPos + 1);
    if (next === 61) return finishOp(_assign, 2);
    return finishOp(_bitwiseXOR, 1);
  }

  function readToken_plus_min(code) { // '+-'
    var next = input.charCodeAt(tokPos + 1);
    if (next === code) {
      if (next == 45 && input.charCodeAt(tokPos + 2) == 62 &&
          newline.test(input.slice(lastEnd, tokPos))) {
        // A `-->` line comment
        skipLineComment(3);
        skipSpace();
        return readToken();
      }
      return finishOp(_incDec, 2);
    }
    if (next === 61) return finishOp(_assign, 2);
    return finishOp(_plusMin, 1);
  }

  function readToken_lt_gt(code) { // '<>'
    var next = input.charCodeAt(tokPos + 1);
    var size = 1;
    if (!inType && next === code) {
      size = code === 62 && input.charCodeAt(tokPos + 2) === 62 ? 3 : 2;
      if (input.charCodeAt(tokPos + size) === 61) return finishOp(_assign, size + 1);
      return finishOp(_bitShift, size);
    }
    if (next == 33 && code == 60 && input.charCodeAt(tokPos + 2) == 45 &&
        input.charCodeAt(tokPos + 3) == 45) {
      // `<!--`, an XML-style comment that should be interpreted as a line comment
      skipLineComment(4);
      skipSpace();
      return readToken();
    }
<<<<<<< HEAD
    if (next === 61) {
=======
    if (tokExprAllowed && code === 60) {
      ++tokPos;
      return finishToken(_jsxTagStart);
    }
    if (code === 62) {
      var context = curTokContext();
      if (context === j_oTag || context === j_cTag) {
        ++tokPos;
        return finishToken(_jsxTagEnd);
      }
    }
    if (next === 61)
>>>>>>> de23a869
      size = input.charCodeAt(tokPos + 2) === 61 ? 3 : 2;
      return finishOp(_relational, size);
    }
    if (code === 60 && next === 47) {
      // '</', beginning of JSX closing element
      size = 2;
      return finishOp(_ltSlash, size);
    }
    return code === 60 ? finishOp(_lt, size) : finishOp(_gt, size, !inXJSTag);
  }

  function readToken_eq_excl(code) { // '=!', '=>'
    var next = input.charCodeAt(tokPos + 1);
    if (next === 61) return finishOp(_equality, input.charCodeAt(tokPos + 2) === 61 ? 3 : 2);
    if (code === 61 && next === 62 && options.ecmaVersion >= 6) { // '=>'
      tokPos += 2;
      return finishToken(_arrow);
    }
    return finishOp(code === 61 ? _eq : _prefix, 1);
  }

  // Get token inside ES6 template (special rules work there).

  function getTemplateToken(code) {
    // '`' and '${' have special meanings, but they should follow
    // string (can be empty)
    if (tokType === _string) {
      if (code === 96) { // '`'
        ++tokPos;
        return finishToken(_bquote);
      } else if (code === 36 && input.charCodeAt(tokPos + 1) === 123) { // '${'
        tokPos += 2;
        return finishToken(_dollarBraceL);
      }
    }
    // anything else is considered string literal
    return readTmplString();
  }

  function getTokenFromCode(code) {
    switch(code) {
      // The interpretation of a dot depends on whether it is followed
      // by a digit or another two dots.
    case 46: // '.'
      return readToken_dot();

      // Punctuation tokens.
    case 40: ++tokPos; return finishToken(_parenL);
    case 41: ++tokPos; return finishToken(_parenR);
    case 59: ++tokPos; return finishToken(_semi);
    case 44: ++tokPos; return finishToken(_comma);
    case 91: ++tokPos; return finishToken(_bracketL);
    case 93: ++tokPos; return finishToken(_bracketR);
<<<<<<< HEAD
    case 123:
      ++tokPos;
      if (templates.length) ++templates[templates.length - 1];
      return finishToken(_braceL);
    case 125:
      ++tokPos;
      if (templates.length && --templates[templates.length - 1] === 0)
        return readTemplateString(_templateContinued);
      else
        return finishToken(_braceR);
=======
    case 123: ++tokPos; return finishToken(_braceL);
    case 125: ++tokPos; return finishToken(_braceR);
    case 58: ++tokPos; return finishToken(_colon);
>>>>>>> de23a869
    case 63: ++tokPos; return finishToken(_question);

    case 64:
      if (options.playground) {
        ++tokPos;
        return finishToken(_at);
      }

    case 35:
      if (options.playground) {
        ++tokPos;
        return finishToken(_hash);
      }

    case 58:
      ++tokPos;
      if (options.ecmaVersion >= 7) {
        var next = input.charCodeAt(tokPos);
        if (next === 58) {
          ++tokPos;
          return finishToken(_paamayimNekudotayim);
        }
      }
      return finishToken(_colon);

    case 96: // '`'
      if (options.ecmaVersion >= 6) {
        ++tokPos;
        return finishToken(_backQuote);
      } else {
        return false;
      }

    case 48: // '0'
      var next = input.charCodeAt(tokPos + 1);
      if (next === 120 || next === 88) return readRadixNumber(16); // '0x', '0X' - hex number
      if (options.ecmaVersion >= 6) {
        if (next === 111 || next === 79) return readRadixNumber(8); // '0o', '0O' - octal number
        if (next === 98 || next === 66) return readRadixNumber(2); // '0b', '0B' - binary number
      }
      // Anything else beginning with a digit is an integer, octal
      // number, or float.
    case 49: case 50: case 51: case 52: case 53: case 54: case 55: case 56: case 57: // 1-9
      return readNumber(false);

      // Quotes produce strings.
    case 34: case 39: // '"', "'"
      return inXJSTag ? readXJSStringLiteral() : readString(code);

    // Operators are parsed inline in tiny state machines. '=' (61) is
    // often referred to. `finishOp` simply skips the amount of
    // characters it is given as second argument, and returns a token
    // of the type given by its first argument.

    case 47: // '/'
      return readToken_slash();

    case 37: // '%'
      return readToken_modulo();

    case 42: // '*'
      return readToken_mult();

    case 124: case 38: // '|&'
      return readToken_pipe_amp(code);

    case 94: // '^'
      return readToken_caret();

    case 43: case 45: // '+-'
      return readToken_plus_min(code);

    case 60: case 62: // '<>'
      return readToken_lt_gt(code);

    case 61: case 33: // '=!'
      return readToken_eq_excl(code);

    case 126: // '~'
      return finishOp(_prefix, 1);
    }

    return false;
  }

  function readToken() {
    tokStart = tokPos;
    if (options.locations) tokStartLoc = curPosition();
    if (tokPos >= inputLen) return finishToken(_eof);

    var context = curTokContext();

<<<<<<< HEAD
    // JSX content - either simple text, start of <tag> or {expression}
    if (inXJSChild && tokType !== _braceL && code !== 60 && code !== 123 && code !== 125) {
      return readXJSText(['<', '{']);
    }

    // Identifier or keyword. '\uXXXX' sequences are allowed in
    // identifiers, so '\' also dispatches to that.
    if (isIdentifierStart(code) || code === 92 /* '\' */) return readWord();
=======
    if (context === q_tmpl) {
      return readTmplToken();
    }

    if (context === j_expr) {
      return readJSXToken();
    }

    var code = input.charCodeAt(tokPos);
    if (context === j_oTag || context === j_cTag) {
      // JSX identifier
      if (isIdentifierStart(code)) return readJSXWord();
    } else if (context === j_expr) {
      return readJSXToken();
    } else {
      // Identifier or keyword. '\uXXXX' sequences are allowed in
      // identifiers, so '\' also dispatches to that.
      if (isIdentifierStart(code) || code === 92 /* '\' */) return readWord();
    }
>>>>>>> de23a869

    var tok = getTokenFromCode(code);

    if (tok === false) {
      // If we are here, we either found a non-ASCII identifier
      // character, or something that's entirely disallowed.
      var ch = String.fromCharCode(code);
      if (ch === "\\" || nonASCIIidentifierStart.test(ch)) return readWord();
      raise(tokPos, "Unexpected character '" + ch + "'");
    }
    return tok;
  }

  function finishOp(type, size, shouldSkipSpace) {
    var str = input.slice(tokPos, tokPos + size);
    tokPos += size;
    finishToken(type, str, shouldSkipSpace);
  }

  var regexpUnicodeSupport = false;
  try { new RegExp("\uffff", "u"); regexpUnicodeSupport = true; }
  catch(e) {}

  // Parse a regular expression. Some context-awareness is necessary,
  // since a '/' inside a '[]' set does not end the expression.

  function readRegexp() {
    var content = "", escaped, inClass, start = tokPos;
    for (;;) {
      if (tokPos >= inputLen) raise(start, "Unterminated regular expression");
      var ch = nextChar();
      if (newline.test(ch)) raise(start, "Unterminated regular expression");
      if (!escaped) {
        if (ch === "[") inClass = true;
        else if (ch === "]" && inClass) inClass = false;
        else if (ch === "/" && !inClass) break;
        escaped = ch === "\\";
      } else escaped = false;
      ++tokPos;
    }
    var content = input.slice(start, tokPos);
    ++tokPos;
    // Need to use `readWord1` because '\uXXXX' sequences are allowed
    // here (don't ask).
    var mods = readWord1();
    // Detect invalid regular expressions.
    var tmp = content;
    if (mods) {
      var validFlags = /^[gmsiy]*$/;
      if (options.ecmaVersion >= 6) validFlags = /^[gmsiyu]*$/;
      if (!validFlags.test(mods)) raise(start, "Invalid regular expression flag");
      if (mods.indexOf('u') >= 0 && !regexpUnicodeSupport) {
        // Replace each astral symbol and every Unicode code point
        // escape sequence that represents such a symbol with a single
        // ASCII symbol to avoid throwing on regular expressions that
        // are only valid in combination with the `/u` flag.
        tmp = tmp
          .replace(/\\u\{([0-9a-fA-F]{5,6})\}/g, "x")
          .replace(/[\uD800-\uDBFF][\uDC00-\uDFFF]/g, "x");
      }
    }
    // Detect invalid regular expressions.
    try {
      new RegExp(tmp);
    } catch (e) {
      if (e instanceof SyntaxError) raise(start, "Error parsing regular expression: " + e.message);
      raise(e);
    }
    // Get a regular expression object for this pattern-flag pair, or `null` in
    // case the current environment doesn't support the flags it uses.
    try {
      var value = new RegExp(content, mods);
    } catch (err) {
      value = null;
  }
    return finishToken(_regexp, {pattern: content, flags: mods, value: value});
  }

  // Read an integer in the given radix. Return null if zero digits
  // were read, the integer value otherwise. When `len` is given, this
  // will return `null` unless the integer has exactly `len` digits.

  function readInt(radix, len) {
    var start = tokPos, total = 0;
    for (var i = 0, e = len == null ? Infinity : len; i < e; ++i) {
      var code = input.charCodeAt(tokPos), val;
      if (code >= 97) val = code - 97 + 10; // a
      else if (code >= 65) val = code - 65 + 10; // A
      else if (code >= 48 && code <= 57) val = code - 48; // 0-9
      else val = Infinity;
      if (val >= radix) break;
      ++tokPos;
      total = total * radix + val;
    }
    if (tokPos === start || len != null && tokPos - start !== len) return null;

    return total;
  }

  function readRadixNumber(radix) {
    tokPos += 2; // 0x
    var val = readInt(radix);
    if (val == null) raise(tokStart + 2, "Expected number in radix " + radix);
    if (isIdentifierStart(input.charCodeAt(tokPos))) raise(tokPos, "Identifier directly after number");
    return finishToken(_num, val);
  }

  // Read an integer, octal integer, or floating-point number.

  function readNumber(startsWithDot) {
    var start = tokPos, isFloat = false, octal = input.charCodeAt(tokPos) === 48;
    if (!startsWithDot && readInt(10) === null) raise(start, "Invalid number");
    if (input.charCodeAt(tokPos) === 46) {
      ++tokPos;
      readInt(10);
      isFloat = true;
    }
    var next = input.charCodeAt(tokPos);
    if (next === 69 || next === 101) { // 'eE'
      next = input.charCodeAt(++tokPos);
      if (next === 43 || next === 45) ++tokPos; // '+-'
      if (readInt(10) === null) raise(start, "Invalid number");
      isFloat = true;
    }
    if (isIdentifierStart(input.charCodeAt(tokPos))) raise(tokPos, "Identifier directly after number");

    var str = input.slice(start, tokPos), val;
    if (isFloat) val = parseFloat(str);
    else if (!octal || str.length === 1) val = parseInt(str, 10);
    else if (/[89]/.test(str) || strict) raise(start, "Invalid number");
    else val = parseInt(str, 8);
    return finishToken(_num, val);
  }

  // Read a string value, interpreting backslash-escapes.

  function readCodePoint() {
    var ch = input.charCodeAt(tokPos), code;
    
    if (ch === 123) {
      if (options.ecmaVersion < 6) unexpected();
      ++tokPos;
      code = readHexChar(input.indexOf('}', tokPos) - tokPos);
      ++tokPos;
      if (code > 0x10FFFF) unexpected();
    } else {
      code = readHexChar(4);
    }

    // UTF-16 Encoding
    if (code <= 0xFFFF) {
      return String.fromCharCode(code);
    }
    var cu1 = ((code - 0x10000) >> 10) + 0xD800;
    var cu2 = ((code - 0x10000) & 1023) + 0xDC00;
    return String.fromCharCode(cu1, cu2);
  }

  function readString(quote) {
    var isJSX = curTokContext() === j_oTag;
    ++tokPos;
    var out = "";
    for (;;) {
      if (tokPos >= inputLen) raise(tokStart, "Unterminated string constant");
      var ch = input.charCodeAt(tokPos);
      if (ch === quote) {
        ++tokPos;
        return finishToken(_string, out);
      }
      if (ch === 92 && !isJSX) { // '\'
        out += readEscapedChar();
      } else if (ch === 38 && isJSX) { // '&'
        out += readJSXEntity();
      } else {
        ++tokPos;
        if (isNewLine(ch)) {
          raise(tokStart, "Unterminated string constant");
          }
        out += String.fromCharCode(ch); // '\'
        }
    }
  }

  // Reads template string tokens.

  function readTmplToken() {
    var out = "", start = tokPos;
    for (;;) {
      if (tokPos >= inputLen) raise(tokStart, "Unterminated template");
      var ch = input.charCodeAt(tokPos);
      if (ch === 96 || ch === 36 && input.charCodeAt(tokPos + 1) === 123) { // '`', '${'
        if (tokPos === start && tokType === _template) {
          if (ch === 36) {
            tokPos += 2;
            return finishToken(_dollarBraceL);
          } else {
            ++tokPos;
            return finishToken(_backQuote);
          }
        }
        return finishToken(_template, out);
      }
      if (ch === 92) { // '\'
        out += readEscapedChar();
      } else {
        ++tokPos;
        if (isNewLine(ch)) {
          if (ch === 13 && input.charCodeAt(tokPos) === 10) {
            ++tokPos;
            ch = 10;
          }
          if (options.locations) {
            ++tokCurLine;
            tokLineStart = tokPos;
          }
        }
        out += String.fromCharCode(ch);
      }
    }
  }

  var XHTMLEntities = {
    quot: '\u0022',
    amp: '&',
    apos: '\u0027',
    lt: '<',
    gt: '>',
    nbsp: '\u00A0',
    iexcl: '\u00A1',
    cent: '\u00A2',
    pound: '\u00A3',
    curren: '\u00A4',
    yen: '\u00A5',
    brvbar: '\u00A6',
    sect: '\u00A7',
    uml: '\u00A8',
    copy: '\u00A9',
    ordf: '\u00AA',
    laquo: '\u00AB',
    not: '\u00AC',
    shy: '\u00AD',
    reg: '\u00AE',
    macr: '\u00AF',
    deg: '\u00B0',
    plusmn: '\u00B1',
    sup2: '\u00B2',
    sup3: '\u00B3',
    acute: '\u00B4',
    micro: '\u00B5',
    para: '\u00B6',
    middot: '\u00B7',
    cedil: '\u00B8',
    sup1: '\u00B9',
    ordm: '\u00BA',
    raquo: '\u00BB',
    frac14: '\u00BC',
    frac12: '\u00BD',
    frac34: '\u00BE',
    iquest: '\u00BF',
    Agrave: '\u00C0',
    Aacute: '\u00C1',
    Acirc: '\u00C2',
    Atilde: '\u00C3',
    Auml: '\u00C4',
    Aring: '\u00C5',
    AElig: '\u00C6',
    Ccedil: '\u00C7',
    Egrave: '\u00C8',
    Eacute: '\u00C9',
    Ecirc: '\u00CA',
    Euml: '\u00CB',
    Igrave: '\u00CC',
    Iacute: '\u00CD',
    Icirc: '\u00CE',
    Iuml: '\u00CF',
    ETH: '\u00D0',
    Ntilde: '\u00D1',
    Ograve: '\u00D2',
    Oacute: '\u00D3',
    Ocirc: '\u00D4',
    Otilde: '\u00D5',
    Ouml: '\u00D6',
    times: '\u00D7',
    Oslash: '\u00D8',
    Ugrave: '\u00D9',
    Uacute: '\u00DA',
    Ucirc: '\u00DB',
    Uuml: '\u00DC',
    Yacute: '\u00DD',
    THORN: '\u00DE',
    szlig: '\u00DF',
    agrave: '\u00E0',
    aacute: '\u00E1',
    acirc: '\u00E2',
    atilde: '\u00E3',
    auml: '\u00E4',
    aring: '\u00E5',
    aelig: '\u00E6',
    ccedil: '\u00E7',
    egrave: '\u00E8',
    eacute: '\u00E9',
    ecirc: '\u00EA',
    euml: '\u00EB',
    igrave: '\u00EC',
    iacute: '\u00ED',
    icirc: '\u00EE',
    iuml: '\u00EF',
    eth: '\u00F0',
    ntilde: '\u00F1',
    ograve: '\u00F2',
    oacute: '\u00F3',
    ocirc: '\u00F4',
    otilde: '\u00F5',
    ouml: '\u00F6',
    divide: '\u00F7',
    oslash: '\u00F8',
    ugrave: '\u00F9',
    uacute: '\u00FA',
    ucirc: '\u00FB',
    uuml: '\u00FC',
    yacute: '\u00FD',
    thorn: '\u00FE',
    yuml: '\u00FF',
    OElig: '\u0152',
    oelig: '\u0153',
    Scaron: '\u0160',
    scaron: '\u0161',
    Yuml: '\u0178',
    fnof: '\u0192',
    circ: '\u02C6',
    tilde: '\u02DC',
    Alpha: '\u0391',
    Beta: '\u0392',
    Gamma: '\u0393',
    Delta: '\u0394',
    Epsilon: '\u0395',
    Zeta: '\u0396',
    Eta: '\u0397',
    Theta: '\u0398',
    Iota: '\u0399',
    Kappa: '\u039A',
    Lambda: '\u039B',
    Mu: '\u039C',
    Nu: '\u039D',
    Xi: '\u039E',
    Omicron: '\u039F',
    Pi: '\u03A0',
    Rho: '\u03A1',
    Sigma: '\u03A3',
    Tau: '\u03A4',
    Upsilon: '\u03A5',
    Phi: '\u03A6',
    Chi: '\u03A7',
    Psi: '\u03A8',
    Omega: '\u03A9',
    alpha: '\u03B1',
    beta: '\u03B2',
    gamma: '\u03B3',
    delta: '\u03B4',
    epsilon: '\u03B5',
    zeta: '\u03B6',
    eta: '\u03B7',
    theta: '\u03B8',
    iota: '\u03B9',
    kappa: '\u03BA',
    lambda: '\u03BB',
    mu: '\u03BC',
    nu: '\u03BD',
    xi: '\u03BE',
    omicron: '\u03BF',
    pi: '\u03C0',
    rho: '\u03C1',
    sigmaf: '\u03C2',
    sigma: '\u03C3',
    tau: '\u03C4',
    upsilon: '\u03C5',
    phi: '\u03C6',
    chi: '\u03C7',
    psi: '\u03C8',
    omega: '\u03C9',
    thetasym: '\u03D1',
    upsih: '\u03D2',
    piv: '\u03D6',
    ensp: '\u2002',
    emsp: '\u2003',
    thinsp: '\u2009',
    zwnj: '\u200C',
    zwj: '\u200D',
    lrm: '\u200E',
    rlm: '\u200F',
    ndash: '\u2013',
    mdash: '\u2014',
    lsquo: '\u2018',
    rsquo: '\u2019',
    sbquo: '\u201A',
    ldquo: '\u201C',
    rdquo: '\u201D',
    bdquo: '\u201E',
    dagger: '\u2020',
    Dagger: '\u2021',
    bull: '\u2022',
    hellip: '\u2026',
    permil: '\u2030',
    prime: '\u2032',
    Prime: '\u2033',
    lsaquo: '\u2039',
    rsaquo: '\u203A',
    oline: '\u203E',
    frasl: '\u2044',
    euro: '\u20AC',
    image: '\u2111',
    weierp: '\u2118',
    real: '\u211C',
    trade: '\u2122',
    alefsym: '\u2135',
    larr: '\u2190',
    uarr: '\u2191',
    rarr: '\u2192',
    darr: '\u2193',
    harr: '\u2194',
    crarr: '\u21B5',
    lArr: '\u21D0',
    uArr: '\u21D1',
    rArr: '\u21D2',
    dArr: '\u21D3',
    hArr: '\u21D4',
    forall: '\u2200',
    part: '\u2202',
    exist: '\u2203',
    empty: '\u2205',
    nabla: '\u2207',
    isin: '\u2208',
    notin: '\u2209',
    ni: '\u220B',
    prod: '\u220F',
    sum: '\u2211',
    minus: '\u2212',
    lowast: '\u2217',
    radic: '\u221A',
    prop: '\u221D',
    infin: '\u221E',
    ang: '\u2220',
    and: '\u2227',
    or: '\u2228',
    cap: '\u2229',
    cup: '\u222A',
    'int': '\u222B',
    there4: '\u2234',
    sim: '\u223C',
    cong: '\u2245',
    asymp: '\u2248',
    ne: '\u2260',
    equiv: '\u2261',
    le: '\u2264',
    ge: '\u2265',
    sub: '\u2282',
    sup: '\u2283',
    nsub: '\u2284',
    sube: '\u2286',
    supe: '\u2287',
    oplus: '\u2295',
    otimes: '\u2297',
    perp: '\u22A5',
    sdot: '\u22C5',
    lceil: '\u2308',
    rceil: '\u2309',
    lfloor: '\u230A',
    rfloor: '\u230B',
    lang: '\u2329',
    rang: '\u232A',
    loz: '\u25CA',
    spades: '\u2660',
    clubs: '\u2663',
    hearts: '\u2665',
    diams: '\u2666'
  };

  function readJSXEntity() {
    var str = '', count = 0, entity;
    var ch = input[tokPos];
    if (ch !== '&') raise(tokPos, "Entity must start with an ampersand");
    var startPos = ++tokPos;
    while (tokPos < inputLen && count++ < 10) {
      ch = input[tokPos++];
      if (ch === ';') {
        if (str[0] === '#') {
          if (str[1] === 'x') {
            str = str.substr(2);
            if (hexNumber.test(str)) {
              entity = String.fromCharCode(parseInt(str, 16));
            }
          } else {
            str = str.substr(1);
            if (decimalNumber.test(str)) {
              entity = String.fromCharCode(parseInt(str, 10));
            }
          }
        } else {
          entity = XHTMLEntities[str];
        }
        break;
      }
      str += ch;
    }
    if (!entity) {
      tokPos = startPos;
      return '&';
    }
    return entity;
  }

  // Reads inline JSX contents token.

  function readJSXToken() {
    var out = "", start = tokPos;
    for (;;) {
      if (tokPos >= inputLen) raise(tokStart, "Unterminated JSX contents");
      var ch = input.charCodeAt(tokPos);
      switch (ch) {
        case 123: // '{'
        case 60: // '<'
          if (tokPos === start) {
            return getTokenFromCode(ch);
          }
          return finishToken(_jsxText, out);

        case 38: // '&'
          out += readJSXEntity();
          break;

        default:
          ++tokPos;
          if (isNewLine(ch)) {
            if (ch === 13 && input.charCodeAt(tokPos) === 10) {
              ++tokPos;
              ch = 10;
            }
            if (options.locations) {
              ++tokCurLine;
              tokLineStart = tokPos;
            }
          }
          out += String.fromCharCode(ch);
      }
    }
  }

  // Used to read escaped characters

  function readEscapedChar() {
    var ch = input.charCodeAt(++tokPos);
    var octal = /^[0-7]+/.exec(input.slice(tokPos, tokPos + 3));
    if (octal) octal = octal[0];
    while (octal && parseInt(octal, 8) > 255) octal = octal.slice(0, -1);
    if (octal === "0") octal = null;
    ++tokPos;
    if (octal) {
      if (strict) raise(tokPos - 2, "Octal literal in strict mode");
      tokPos += octal.length - 1;
      return String.fromCharCode(parseInt(octal, 8));
    } else {
      switch (ch) {
        case 110: return "\n"; // 'n' -> '\n'
        case 114: return "\r"; // 'r' -> '\r'
        case 120: return String.fromCharCode(readHexChar(2)); // 'x'
        case 117: return readCodePoint(); // 'u'
        case 116: return "\t"; // 't' -> '\t'
        case 98: return "\b"; // 'b' -> '\b'
        case 118: return "\u000b"; // 'v' -> '\u000b'
        case 102: return "\f"; // 'f' -> '\f'
        case 48: return "\0"; // 0 -> '\0'
        case 13: if (input.charCodeAt(tokPos) === 10) ++tokPos; // '\r\n'
        case 10: // ' \n'
          if (options.locations) { tokLineStart = tokPos; ++tokCurLine; }
          return "";
        default: return String.fromCharCode(ch);
      }
    }
  }

  var XHTMLEntities = {
    quot: '\u0022',
    amp: '&',
    apos: '\u0027',
    lt: '<',
    gt: '>',
    nbsp: '\u00A0',
    iexcl: '\u00A1',
    cent: '\u00A2',
    pound: '\u00A3',
    curren: '\u00A4',
    yen: '\u00A5',
    brvbar: '\u00A6',
    sect: '\u00A7',
    uml: '\u00A8',
    copy: '\u00A9',
    ordf: '\u00AA',
    laquo: '\u00AB',
    not: '\u00AC',
    shy: '\u00AD',
    reg: '\u00AE',
    macr: '\u00AF',
    deg: '\u00B0',
    plusmn: '\u00B1',
    sup2: '\u00B2',
    sup3: '\u00B3',
    acute: '\u00B4',
    micro: '\u00B5',
    para: '\u00B6',
    middot: '\u00B7',
    cedil: '\u00B8',
    sup1: '\u00B9',
    ordm: '\u00BA',
    raquo: '\u00BB',
    frac14: '\u00BC',
    frac12: '\u00BD',
    frac34: '\u00BE',
    iquest: '\u00BF',
    Agrave: '\u00C0',
    Aacute: '\u00C1',
    Acirc: '\u00C2',
    Atilde: '\u00C3',
    Auml: '\u00C4',
    Aring: '\u00C5',
    AElig: '\u00C6',
    Ccedil: '\u00C7',
    Egrave: '\u00C8',
    Eacute: '\u00C9',
    Ecirc: '\u00CA',
    Euml: '\u00CB',
    Igrave: '\u00CC',
    Iacute: '\u00CD',
    Icirc: '\u00CE',
    Iuml: '\u00CF',
    ETH: '\u00D0',
    Ntilde: '\u00D1',
    Ograve: '\u00D2',
    Oacute: '\u00D3',
    Ocirc: '\u00D4',
    Otilde: '\u00D5',
    Ouml: '\u00D6',
    times: '\u00D7',
    Oslash: '\u00D8',
    Ugrave: '\u00D9',
    Uacute: '\u00DA',
    Ucirc: '\u00DB',
    Uuml: '\u00DC',
    Yacute: '\u00DD',
    THORN: '\u00DE',
    szlig: '\u00DF',
    agrave: '\u00E0',
    aacute: '\u00E1',
    acirc: '\u00E2',
    atilde: '\u00E3',
    auml: '\u00E4',
    aring: '\u00E5',
    aelig: '\u00E6',
    ccedil: '\u00E7',
    egrave: '\u00E8',
    eacute: '\u00E9',
    ecirc: '\u00EA',
    euml: '\u00EB',
    igrave: '\u00EC',
    iacute: '\u00ED',
    icirc: '\u00EE',
    iuml: '\u00EF',
    eth: '\u00F0',
    ntilde: '\u00F1',
    ograve: '\u00F2',
    oacute: '\u00F3',
    ocirc: '\u00F4',
    otilde: '\u00F5',
    ouml: '\u00F6',
    divide: '\u00F7',
    oslash: '\u00F8',
    ugrave: '\u00F9',
    uacute: '\u00FA',
    ucirc: '\u00FB',
    uuml: '\u00FC',
    yacute: '\u00FD',
    thorn: '\u00FE',
    yuml: '\u00FF',
    OElig: '\u0152',
    oelig: '\u0153',
    Scaron: '\u0160',
    scaron: '\u0161',
    Yuml: '\u0178',
    fnof: '\u0192',
    circ: '\u02C6',
    tilde: '\u02DC',
    Alpha: '\u0391',
    Beta: '\u0392',
    Gamma: '\u0393',
    Delta: '\u0394',
    Epsilon: '\u0395',
    Zeta: '\u0396',
    Eta: '\u0397',
    Theta: '\u0398',
    Iota: '\u0399',
    Kappa: '\u039A',
    Lambda: '\u039B',
    Mu: '\u039C',
    Nu: '\u039D',
    Xi: '\u039E',
    Omicron: '\u039F',
    Pi: '\u03A0',
    Rho: '\u03A1',
    Sigma: '\u03A3',
    Tau: '\u03A4',
    Upsilon: '\u03A5',
    Phi: '\u03A6',
    Chi: '\u03A7',
    Psi: '\u03A8',
    Omega: '\u03A9',
    alpha: '\u03B1',
    beta: '\u03B2',
    gamma: '\u03B3',
    delta: '\u03B4',
    epsilon: '\u03B5',
    zeta: '\u03B6',
    eta: '\u03B7',
    theta: '\u03B8',
    iota: '\u03B9',
    kappa: '\u03BA',
    lambda: '\u03BB',
    mu: '\u03BC',
    nu: '\u03BD',
    xi: '\u03BE',
    omicron: '\u03BF',
    pi: '\u03C0',
    rho: '\u03C1',
    sigmaf: '\u03C2',
    sigma: '\u03C3',
    tau: '\u03C4',
    upsilon: '\u03C5',
    phi: '\u03C6',
    chi: '\u03C7',
    psi: '\u03C8',
    omega: '\u03C9',
    thetasym: '\u03D1',
    upsih: '\u03D2',
    piv: '\u03D6',
    ensp: '\u2002',
    emsp: '\u2003',
    thinsp: '\u2009',
    zwnj: '\u200C',
    zwj: '\u200D',
    lrm: '\u200E',
    rlm: '\u200F',
    ndash: '\u2013',
    mdash: '\u2014',
    lsquo: '\u2018',
    rsquo: '\u2019',
    sbquo: '\u201A',
    ldquo: '\u201C',
    rdquo: '\u201D',
    bdquo: '\u201E',
    dagger: '\u2020',
    Dagger: '\u2021',
    bull: '\u2022',
    hellip: '\u2026',
    permil: '\u2030',
    prime: '\u2032',
    Prime: '\u2033',
    lsaquo: '\u2039',
    rsaquo: '\u203A',
    oline: '\u203E',
    frasl: '\u2044',
    euro: '\u20AC',
    image: '\u2111',
    weierp: '\u2118',
    real: '\u211C',
    trade: '\u2122',
    alefsym: '\u2135',
    larr: '\u2190',
    uarr: '\u2191',
    rarr: '\u2192',
    darr: '\u2193',
    harr: '\u2194',
    crarr: '\u21B5',
    lArr: '\u21D0',
    uArr: '\u21D1',
    rArr: '\u21D2',
    dArr: '\u21D3',
    hArr: '\u21D4',
    forall: '\u2200',
    part: '\u2202',
    exist: '\u2203',
    empty: '\u2205',
    nabla: '\u2207',
    isin: '\u2208',
    notin: '\u2209',
    ni: '\u220B',
    prod: '\u220F',
    sum: '\u2211',
    minus: '\u2212',
    lowast: '\u2217',
    radic: '\u221A',
    prop: '\u221D',
    infin: '\u221E',
    ang: '\u2220',
    and: '\u2227',
    or: '\u2228',
    cap: '\u2229',
    cup: '\u222A',
    'int': '\u222B',
    there4: '\u2234',
    sim: '\u223C',
    cong: '\u2245',
    asymp: '\u2248',
    ne: '\u2260',
    equiv: '\u2261',
    le: '\u2264',
    ge: '\u2265',
    sub: '\u2282',
    sup: '\u2283',
    nsub: '\u2284',
    sube: '\u2286',
    supe: '\u2287',
    oplus: '\u2295',
    otimes: '\u2297',
    perp: '\u22A5',
    sdot: '\u22C5',
    lceil: '\u2308',
    rceil: '\u2309',
    lfloor: '\u230A',
    rfloor: '\u230B',
    lang: '\u2329',
    rang: '\u232A',
    loz: '\u25CA',
    spades: '\u2660',
    clubs: '\u2663',
    hearts: '\u2665',
    diams: '\u2666'
  };

  function readXJSEntity() {
    var str = '', count = 0, entity;
    var ch = nextChar();
    if (ch !== '&') raise(tokPos, "Entity must start with an ampersand");
    var startPos = ++tokPos;
    while (tokPos < inputLen && count++ < 10) {
      ch = nextChar();
      tokPos++;
      if (ch === ';') {
        if (str[0] === '#') {
          if (str[1] === 'x') {
            str = str.substr(2);
            if (hexNumber.test(str)) {
              entity = String.fromCharCode(parseInt(str, 16));
            }
          } else {
            str = str.substr(1);
            if (decimalNumber.test(str)) {
              entity = String.fromCharCode(parseInt(str, 10));
            }
          }
        } else {
          entity = XHTMLEntities[str];
        }
        break;
      }
      str += ch;
    }
    if (!entity) {
      tokPos = startPos;
      return '&';
    }
    return entity;
  }

  function readXJSText(stopChars) {
    var str = '';
    while (tokPos < inputLen) {
      var ch = nextChar();
      if (stopChars.indexOf(ch) !== -1) {
        break;
      }
      if (ch === '&') {
        str += readXJSEntity();
      } else {
        ++tokPos;
        if (ch === '\r' && nextChar() === '\n') {
          str += ch;
          ++tokPos;
          ch = '\n';
        }
        if (ch === '\n' && options.locations) {
          tokLineStart = tokPos;
          ++tokCurLine;
        }
        str += ch;
      }
    }
    return finishToken(_xjsText, str);
  }

  function readXJSStringLiteral() {
    var quote = input.charCodeAt(tokPos);

    if (quote !== 34 && quote !== 39) {
      raise("String literal must starts with a quote");
    }

    ++tokPos;

    readXJSText([String.fromCharCode(quote)]);

    if (quote !== input.charCodeAt(tokPos)) {
      unexpected();
    }

    ++tokPos;

    return finishToken(tokType, tokVal);
  }

  // Used to read character escape sequences ('\x', '\u', '\U').

  function readHexChar(len) {
    var n = readInt(16, len);
    if (n === null) raise(tokStart, "Bad character escape sequence");
    return n;
  }

  // Used to signal to callers of `readWord1` whether the word
  // contained any escape sequences. This is needed because words with
  // escape sequences must not be interpreted as keywords.

  var containsEsc;

  // Read an identifier, and return it as a string. Sets `containsEsc`
  // to whether the word contained a '\u' escape.
  //
  // Only builds up the word character-by-character when it actually
  // containeds an escape, as a micro-optimization.

  function readWord1() {
    containsEsc = false;
    var word, first = true, start = tokPos;
    for (;;) {
      var ch = input.charCodeAt(tokPos);
      if (isIdentifierChar(ch) || (inXJSTag && ch === 45)) {
        if (containsEsc) word += nextChar();
        ++tokPos;
      } else if (ch === 92 && !inXJSTag) { // "\"
        if (!containsEsc) word = input.slice(start, tokPos);
        containsEsc = true;
        if (input.charCodeAt(++tokPos) != 117) // "u"
          raise(tokPos, "Expecting Unicode escape sequence \\uXXXX");
        ++tokPos;
        var esc = readHexChar(4);
        var escStr = String.fromCharCode(esc);
        if (!escStr) raise(tokPos - 1, "Invalid Unicode escape");
        if (!(first ? isIdentifierStart(esc) : isIdentifierChar(esc)))
          raise(tokPos - 4, "Invalid Unicode escape");
        word += escStr;
      } else {
        break;
      }
      first = false;
    }
    return containsEsc ? word : input.slice(start, tokPos);
  }

  // Read an identifier or keyword token. Will check for reserved
  // words when necessary.

  function readWord() {
    var word = readWord1();
    var type = inXJSTag ? _xjsName : _name;
    if (!containsEsc && isKeyword(word))
      type = keywordTypes[word];
    return finishToken(type, word);
  }

  // Read a JSX identifier (valid tag or attribute name).
  //
  // Optimized version since JSX identifiers can't contain
  // escape characters and so can be read as single slice.
  // Also assumes that first character was already checked
  // by isIdentifierStart in readToken.

  function readJSXWord() {
    var ch, start = tokPos;
    do {
      ch = input.charCodeAt(++tokPos);
    } while (isIdentifierChar(ch) || ch === 45); // '-'
    return finishToken(_jsxName, input.slice(start, tokPos));
  }

  // ## Parser

  // A recursive descent parser operates by defining functions for all
  // syntactic elements, and recursively calling those, each function
  // advancing the input stream and returning an AST node. Precedence
  // of constructs (for example, the fact that `!x[1]` means `!(x[1])`
  // instead of `(!x)[1]` is handled by the fact that the parser
  // function that parses unary prefix operators is called first, and
  // in turn calls the function that parses `[]` subscripts — that
  // way, it'll receive the node for `x[1]` already parsed, and wraps
  // *that* in the unary operator node.
  //
  // Acorn uses an [operator precedence parser][opp] to handle binary
  // operator precedence, because it is much more compact than using
  // the technique outlined above, which uses different, nesting
  // functions to specify precedence, for all of the ten binary
  // precedence levels that JavaScript defines.
  //
  // [opp]: http://en.wikipedia.org/wiki/Operator-precedence_parser

  // ### Parser utilities

  // Continue to the next token.

  function next() {
    if (options.onToken)
      options.onToken(new Token());

    lastStart = tokStart;
    lastEnd = tokEnd;
    lastEndLoc = tokEndLoc;
    readToken();
  }

  // Enter strict mode. Re-reads the next number or string to
  // please pedantic tests ("use strict"; 010; -- should fail).

  function setStrict(strct) {
    strict = strct;
    if (tokType !== _num && tokType !== _string) return;
    tokPos = tokStart;
    if (options.locations) {
      while (tokPos < tokLineStart) {
        tokLineStart = input.lastIndexOf("\n", tokLineStart - 2) + 1;
        --tokCurLine;
      }
    }
    skipSpace();
    readToken();
  }

  // Start an AST node, attaching a start offset.

  function Node() {
    this.type = null;
    this.start = tokStart;
    this.end = null;
  }
  
  exports.Node = Node;

  function SourceLocation() {
    this.start = tokStartLoc;
    this.end = null;
    if (sourceFile !== null) this.source = sourceFile;
  }

  function startNode() {
    var node = new Node();
    if (options.locations)
      node.loc = new SourceLocation();
    if (options.directSourceFile)
      node.sourceFile = options.directSourceFile;
    if (options.ranges)
      node.range = [tokStart, 0];
    return node;
  }

  // Sometimes, a node is only started *after* the token stream passed
  // its start position. The functions below help storing a position
  // and creating a node from a previous position.

  function storeCurrentPos() {
    return options.locations ? [tokStart, tokStartLoc] : tokStart;
  }

  function startNodeAt(pos) {
    var node = new Node(), start = pos;
    if (options.locations) {
      node.loc = new SourceLocation();
      node.loc.start = start[1];
      start = pos[0];
    }
    node.start = start;
    if (options.directSourceFile)
      node.sourceFile = options.directSourceFile;
    if (options.ranges)
      node.range = [start, 0];

    return node;
  }

  // Finish an AST node, adding `type` and `end` properties.

  function finishNode(node, type) {
    node.type = type;
    node.end = lastEnd;
    if (options.locations)
      node.loc.end = lastEndLoc;
    if (options.ranges)
      node.range[1] = lastEnd;
    return node;
  }

  // Finish node at given position

  function finishNodeAt(node, type, pos) {
    if (options.locations) { node.loc.end = pos[1]; pos = pos[0]; }
    node.type = type;
    node.end = pos;
    if (options.ranges)
      node.range[1] = pos;
    return node;
  }

  // Test whether a statement node is the string literal `"use strict"`.

  function isUseStrict(stmt) {
    return options.ecmaVersion >= 5 && stmt.type === "ExpressionStatement" &&
      stmt.expression.type === "Literal" && stmt.expression.value === "use strict";
  }

  // Predicate that tests whether the next token is of the given
  // type, and if yes, consumes it as a side effect.

  function eat(type) {
    if (tokType === type) {
      next();
      return true;
    } else {
      return false;
    }
  }

  // Test whether a semicolon can be inserted at the current position.

  function canInsertSemicolon() {
    return !options.strictSemicolons &&
      (tokType === _eof || tokType === _braceR || newline.test(input.slice(lastEnd, tokStart)));
  }

  // Consume a semicolon, or, failing that, see if we are allowed to
  // pretend that there is a semicolon at this position.

  function semicolon() {
    if (!eat(_semi) && !canInsertSemicolon()) unexpected();
  }

  // Expect a token of a given type. If found, consume it, otherwise,
  // raise an unexpected token error.

  function expect(type) {
    eat(type) || unexpected();
  }

  // Get following char.

  function nextChar() {
    return input.charAt(tokPos);
  }

  // Raise an unexpected token error.

  function unexpected(pos) {
    raise(pos != null ? pos : tokStart, "Unexpected token");
  }

  // Checks if hash object has a property.

  function has(obj, propName) {
    return Object.prototype.hasOwnProperty.call(obj, propName);
  }

  // Convert existing expression atom to assignable pattern
  // if possible.

  function toAssignable(node, allowSpread, checkType) {
    if (options.ecmaVersion >= 6 && node) {
      switch (node.type) {
        case "Identifier":
        case "MemberExpression":
<<<<<<< HEAD
          break;          
=======
        case "ObjectPattern":
        case "ArrayPattern":
        case "AssignmentPattern":
          break;
>>>>>>> de23a869

        case "ObjectExpression":
          node.type = "ObjectPattern";
          for (var i = 0; i < node.properties.length; i++) {
            var prop = node.properties[i];
            if (prop.type === "Property" && prop.kind !== "init") unexpected(prop.key.start);
            toAssignable(prop.value, false, checkType);
          }
          break;

        case "ArrayExpression":
          node.type = "ArrayPattern";
          for (var i = 0, lastI = node.elements.length - 1; i <= lastI; i++) {
            toAssignable(node.elements[i], i === lastI, checkType);
          }
          break;

        case "SpreadElement":
          if (allowSpread) {
            toAssignable(node.argument, false, checkType);
            checkSpreadAssign(node.argument);
          } else {
            unexpected(node.start);
          }
          break;

        case "AssignmentExpression":
          if (node.operator === "=") {
            node.type = "AssignmentPattern";
          } else {
            unexpected(node.left.end);
          }
          break;

        default:
          if (checkType) unexpected(node.start);
      }
    }
    return node;
  }

<<<<<<< HEAD
=======
  // Parses spread element.

  function parseSpread(isBinding) {
    var spread = startNode();
    next();
    if (isBinding) {
      var arg = parseAssignableAtom();
      checkSpreadAssign(arg);
      spread.argument = arg;
    } else {
      spread.argument = parseMaybeAssign();
    }
    return finishNode(spread, "SpreadElement");
  }

>>>>>>> de23a869
  // Parses lvalue (assignable) atom.

  function parseAssignableAtom() {
    if (options.ecmaVersion < 6) return parseIdent();
    switch (tokType) {
      case _name:
        return parseIdent();

      case _bracketL:
        var node = startNode();
        next();
        var elts = node.elements = [], first = true;
        while (!eat(_bracketR)) {
          first ? first = false : expect(_comma);
          if (tokType === _ellipsis) {
<<<<<<< HEAD
            var spread = startNode();
            next();
            spread.argument = parseAssignableAtom();
            checkSpreadAssign(spread.argument);
            elts.push(finishNode(spread, "SpreadElement"));
=======
            elts.push(parseSpread(true));
>>>>>>> de23a869
            expect(_bracketR);
            break;
          }
          elts.push(tokType === _comma ? null : parseMaybeDefault());
        }
        return finishNode(node, "ArrayPattern");

      case _braceL:
        return parseObj(true);

      default:
        unexpected();
    }
  }

  // Parses assignment pattern around given atom if possible.

  function parseMaybeDefault(startPos, left) {
    left = left || parseAssignableAtom();
    if (!eat(_eq)) return left;
    var node = startPos ? startNodeAt(startPos) : startNode();
    node.operator = "=";
    node.left = left;
    node.right = parseMaybeAssign();
    return finishNode(node, "AssignmentPattern");
  }

  // Checks if node can be assignable spread argument.

  function checkSpreadAssign(node) {
    if (node.type !== "Identifier" && node.type !== "ArrayPattern")
      unexpected(node.start);
  }

  // Verify that argument names are not repeated, and it does not
  // try to bind the words `eval` or `arguments`.

  function checkFunctionParam(param, nameHash) {
    switch (param.type) {
      case "Identifier":
        if (isStrictReservedWord(param.name) || isStrictBadIdWord(param.name))
          raise(param.start, "Defining '" + param.name + "' in strict mode");
        if (has(nameHash, param.name))
          raise(param.start, "Argument name clash in strict mode");
        nameHash[param.name] = true;
        break;

      case "ObjectPattern":
        for (var i = 0; i < param.properties.length; i++)
          checkFunctionParam(param.properties[i].value, nameHash);
        break;

      case "ArrayPattern":
        for (var i = 0; i < param.elements.length; i++) {
          var elem = param.elements[i];
          if (elem) checkFunctionParam(elem, nameHash);
        }
        break;
    }
  }

  // Check if property name clashes with already added.
  // Object/class getters and setters are not allowed to clash —
  // either with each other or with an init property — and in
  // strict mode, init properties are also not allowed to be repeated.

  function checkPropClash(prop, propHash) {
    if (options.ecmaVersion >= 6) return;
    var key = prop.key, name;
    switch (key.type) {
      case "Identifier": name = key.name; break;
      case "Literal": name = String(key.value); break;
      default: return;
    }
    var kind = prop.kind || "init", other;
    if (has(propHash, name)) {
      other = propHash[name];
      var isGetSet = kind !== "init";
      if ((strict || isGetSet) && other[kind] || !(isGetSet ^ other.init))
        raise(key.start, "Redefinition of property");
    } else {
      other = propHash[name] = {
        init: false,
        get: false,
        set: false
      };
    }
    other[kind] = true;
  }

  // Verify that a node is an lval — something that can be assigned
  // to.

  function checkLVal(expr, isBinding) {
    switch (expr.type) {
      case "Identifier":
        if (strict && (isStrictBadIdWord(expr.name) || isStrictReservedWord(expr.name)))
          raise(expr.start, (isBinding ? "Binding " : "Assigning to ") + expr.name + " in strict mode");
        break;
      
      case "MemberExpression":
        if (isBinding) raise(expr.start, "Binding to member expression");
        break;

      case "ObjectPattern":
        for (var i = 0; i < expr.properties.length; i++) {
          var prop = expr.properties[i];
          if (prop.type === "Property") prop = prop.value;
          checkLVal(prop, isBinding);
        }
        break;

      case "ArrayPattern":
        for (var i = 0; i < expr.elements.length; i++) {
          var elem = expr.elements[i];
          if (elem) checkLVal(elem, isBinding);
        }
        break;

      case "SpreadProperty":
      case "AssignmentPattern":
      case "SpreadElement":
      case "VirtualPropertyExpression":
        break;

      default:
      raise(expr.start, "Assigning to rvalue");
  }
  }

  // ### Statement parsing

  // Parse a program. Initializes the parser, reads any number of
  // statements, and wraps them in a Program node.  Optionally takes a
  // `program` argument.  If present, the statements will be appended
  // to its body instead of creating a new node.

  function parseTopLevel(node) {
    var first = true;
    if (!node.body) node.body = [];
    while (tokType !== _eof) {
      var stmt = parseStatement(true, true);
      node.body.push(stmt);
      if (first && isUseStrict(stmt)) setStrict(true);
      first = false;
    }

    next();
    return finishNode(node, "Program");
  }

  var loopLabel = {kind: "loop"}, switchLabel = {kind: "switch"};

  // Parse a single statement.
  //
  // If expecting a statement and finding a slash operator, parse a
  // regular expression literal. This is to handle cases like
  // `if (foo) /blah/.exec(foo);`, where looking at the previous token
  // does not help.

<<<<<<< HEAD
  function parseStatement(topLevel) {
    if (tokType === _slash || tokType === _assign && tokVal == "/=")
      readToken(true);

    var starttype = tokType, node = startNode(), start = storeCurrentPos();
=======
  function parseStatement(declaration, topLevel) {
    var starttype = tokType, node = startNode();
>>>>>>> de23a869

    // Most types of statements are recognized by the keyword they
    // start with. Many are trivial to parse, some require a bit of
    // complexity.

    switch (starttype) {
    case _break: case _continue: return parseBreakContinueStatement(node, starttype.keyword);
    case _debugger: return parseDebuggerStatement(node);
    case _do: return parseDoStatement(node);
    case _for: return parseForStatement(node);
    case _function:
      if (!declaration && options.ecmaVersion >= 6) unexpected();
      return parseFunctionStatement(node);
    case _class:
      if (!declaration) unexpected();
      return parseClass(node, true);
    case _if: return parseIfStatement(node);
    case _return: return parseReturnStatement(node);
    case _switch: return parseSwitchStatement(node);
    case _throw: return parseThrowStatement(node);
    case _try: return parseTryStatement(node);
    case _let: case _const: if (!declaration) unexpected(); // NOTE: falls through to _var
    case _var: return parseVarStatement(node, starttype.keyword);
    case _while: return parseWhileStatement(node);
    case _with: return parseWithStatement(node);
    case _braceL: return parseBlock(); // no point creating a function for this
    case _semi: return parseEmptyStatement(node);
    case _export:
    case _import:
      if (!topLevel && !options.allowImportExportEverywhere)
        raise(tokStart, "'import' and 'export' may only appear at the top level");
      return starttype === _import ? parseImport(node) : parseExport(node);

      // If the statement does not start with a statement keyword or a
      // brace, it's an ExpressionStatement or LabeledStatement. We
      // simply start parsing an expression, and afterwards, if the
      // next token is a colon and the expression was a simple
      // Identifier node, we switch to interpreting it as a label.
    default:
      var maybeName = tokVal, expr = parseExpression(false, false, true);
      if (expr.type === "FunctionDeclaration") return expr;

      if (starttype === _name && expr.type === "Identifier") {
        if (eat(_colon)) {
          return parseLabeledStatement(node, maybeName, expr);
        }

        if (options.ecmaVersion >= 7 && expr.name === "private" && tokType === _name) {
          return parsePrivate(node);
        } else if (expr.name === "declare") {
          if (tokType === _class || tokType === _name || tokType === _function || tokType === _var) {
            return parseDeclare(node);
          }
        } else if (tokType === _name) {
          if (expr.name === "interface") {
            return parseInterface(node);
          } else if (expr.name === "type") {
            return parseTypeAlias(node);
          }
        }
      }

      return parseExpressionStatement(node, expr);
    }
  }
  
  function parseBreakContinueStatement(node, keyword) {
    var isBreak = keyword == "break";
    next();
    if (eat(_semi) || canInsertSemicolon()) node.label = null;
    else if (tokType !== _name) unexpected();
    else {
      node.label = parseIdent();
      semicolon();
    }

    // Verify that there is an actual destination to break or
    // continue to.
    for (var i = 0; i < labels.length; ++i) {
      var lab = labels[i];
      if (node.label == null || lab.name === node.label.name) {
        if (lab.kind != null && (isBreak || lab.kind === "loop")) break;
        if (node.label && isBreak) break;
      }
    }
    if (i === labels.length) raise(node.start, "Unsyntactic " + keyword);
    return finishNode(node, isBreak ? "BreakStatement" : "ContinueStatement");
  }
  
  function parseDebuggerStatement(node) {
    next();
    semicolon();
    return finishNode(node, "DebuggerStatement");
  }
  
  function parseDoStatement(node) {
    next();
    labels.push(loopLabel);
    node.body = parseStatement(false);
    labels.pop();
    expect(_while);
    node.test = parseParenExpression();
    if (options.ecmaVersion >= 6)
      eat(_semi);
    else
      semicolon();
    return finishNode(node, "DoWhileStatement");
  }
  
  // Disambiguating between a `for` and a `for`/`in` or `for`/`of`
  // loop is non-trivial. Basically, we have to parse the init `var`
  // statement or expression, disallowing the `in` operator (see
  // the second parameter to `parseExpression`), and then check
  // whether the next token is `in` or `of`. When there is no init
  // part (semicolon immediately after the opening parenthesis), it
  // is a regular `for` loop.
  
  function parseForStatement(node) {
    next();
    labels.push(loopLabel);
    expect(_parenL);
    if (tokType === _semi) return parseFor(node, null);
    if (tokType === _var || tokType === _let) {
      var init = startNode(), varKind = tokType.keyword, isLet = tokType === _let;
      next();
      parseVar(init, true, varKind);
      finishNode(init, "VariableDeclaration");
      if ((tokType === _in || (options.ecmaVersion >= 6 && tokType === _name && tokVal === "of")) && init.declarations.length === 1 &&
          !(isLet && init.declarations[0].init))
        return parseForIn(node, init);
      return parseFor(node, init);
    }
    var init = parseExpression(false, true);
    if (tokType === _in || (options.ecmaVersion >= 6 && tokType === _name && tokVal === "of")) {
      checkLVal(init);
      return parseForIn(node, init);
    }
    return parseFor(node, init);
  }
  
  function parseFunctionStatement(node) {
    next();
    return parseFunction(node, true, false);
  }
  
  function parseIfStatement(node) {
    next();
    node.test = parseParenExpression();
    node.consequent = parseStatement(false);
    node.alternate = eat(_else) ? parseStatement(false) : null;
    return finishNode(node, "IfStatement");
  }
  
  function parseReturnStatement(node) {
    if (!inFunction && !options.allowReturnOutsideFunction)
      raise(tokStart, "'return' outside of function");
    next();

    // In `return` (and `break`/`continue`), the keywords with
    // optional arguments, we eagerly look for a semicolon or the
    // possibility to insert one.

    if (eat(_semi) || canInsertSemicolon()) node.argument = null;
    else { node.argument = parseExpression(); semicolon(); }
    return finishNode(node, "ReturnStatement");
  }
  
  function parseSwitchStatement(node) {
    next();
    node.discriminant = parseParenExpression();
    node.cases = [];
    expect(_braceL);
    labels.push(switchLabel);

    // Statements under must be grouped (by label) in SwitchCase
    // nodes. `cur` is used to keep the node that we are currently
    // adding statements to.

    for (var cur, sawDefault; tokType != _braceR;) {
      if (tokType === _case || tokType === _default) {
        var isCase = tokType === _case;
        if (cur) finishNode(cur, "SwitchCase");
        node.cases.push(cur = startNode());
        cur.consequent = [];
        next();
        if (isCase) cur.test = parseExpression();
        else {
          if (sawDefault) raise(lastStart, "Multiple default clauses"); sawDefault = true;
          cur.test = null;
        }
        expect(_colon);
      } else {
        if (!cur) unexpected();
        cur.consequent.push(parseStatement(true));
      }
    }
    if (cur) finishNode(cur, "SwitchCase");
    next(); // Closing brace
    labels.pop();
    return finishNode(node, "SwitchStatement");
  }
  
  function parseThrowStatement(node) {
    next();
    if (newline.test(input.slice(lastEnd, tokStart)))
      raise(lastEnd, "Illegal newline after throw");
    node.argument = parseExpression();
    semicolon();
    return finishNode(node, "ThrowStatement");
  }
  
  function parseTryStatement(node) {
    next();
    node.block = parseBlock();
    node.handler = null;
    if (tokType === _catch) {
      var clause = startNode();
      next();
      expect(_parenL);
      clause.param = parseAssignableAtom();
      checkLVal(clause.param, true);
      expect(_parenR);
      clause.guard = null;
      clause.body = parseBlock();
      node.handler = finishNode(clause, "CatchClause");
    }
    node.guardedHandlers = empty;
    node.finalizer = eat(_finally) ? parseBlock() : null;
    if (!node.handler && !node.finalizer)
      raise(node.start, "Missing catch or finally clause");
    return finishNode(node, "TryStatement");
  }
  
  function parseVarStatement(node, kind) {
    next();
    parseVar(node, false, kind);
    semicolon();
    return finishNode(node, "VariableDeclaration");
  }
  
  function parseWhileStatement(node) {
    next();
    node.test = parseParenExpression();
    labels.push(loopLabel);
    node.body = parseStatement(false);
    labels.pop();
    return finishNode(node, "WhileStatement");
  }
  
  function parseWithStatement(node) {
    if (strict) raise(tokStart, "'with' in strict mode");
    next();
    node.object = parseParenExpression();
    node.body = parseStatement(false);
    return finishNode(node, "WithStatement");
  }
  
  function parseEmptyStatement(node) {
    next();
    return finishNode(node, "EmptyStatement");
  }
  
  function parseLabeledStatement(node, maybeName, expr) {
    for (var i = 0; i < labels.length; ++i)
      if (labels[i].name === maybeName) raise(expr.start, "Label '" + maybeName + "' is already declared");
    var kind = tokType.isLoop ? "loop" : tokType === _switch ? "switch" : null;
    labels.push({name: maybeName, kind: kind});
    node.body = parseStatement(true);
    labels.pop();
    node.label = expr;
    return finishNode(node, "LabeledStatement");
  }
  
  function parseExpressionStatement(node, expr) {
    node.expression = expr;
    semicolon();
    return finishNode(node, "ExpressionStatement");
  }

  // Used for constructs like `switch` and `if` that insist on
  // parentheses around their expression.

  function parseParenExpression() {
    expect(_parenL);
    var val = parseExpression();
    expect(_parenR);
    return val;
  }

  // Parse a semicolon-enclosed block of statements, handling `"use
  // strict"` declarations when `allowStrict` is true (used for
  // function bodies).

  function parseBlock(allowStrict) {
    var node = startNode(), first = true, oldStrict;
    node.body = [];
    expect(_braceL);
    while (!eat(_braceR)) {
      var stmt = parseStatement(true);
      node.body.push(stmt);
      if (first && allowStrict && isUseStrict(stmt)) {
        oldStrict = strict;
        setStrict(strict = true);
      }
      first = false;
    }
    if (oldStrict === false) setStrict(false);
    return finishNode(node, "BlockStatement");
  }

  // Parse a regular `for` loop. The disambiguation code in
  // `parseStatement` will already have parsed the init statement or
  // expression.

  function parseFor(node, init) {
    node.init = init;
    expect(_semi);
    node.test = tokType === _semi ? null : parseExpression();
    expect(_semi);
    node.update = tokType === _parenR ? null : parseExpression();
    expect(_parenR);
    node.body = parseStatement(false);
    labels.pop();
    return finishNode(node, "ForStatement");
  }

  // Parse a `for`/`in` and `for`/`of` loop, which are almost
  // same from parser's perspective.

  function parseForIn(node, init) {
    var type = tokType === _in ? "ForInStatement" : "ForOfStatement";
    next();
    node.left = init;
    node.right = parseExpression();
    expect(_parenR);
    node.body = parseStatement(false);
    labels.pop();
    return finishNode(node, type);
  }

  // Parse a list of variable declarations.

  function parseVar(node, noIn, kind) {
    node.declarations = [];
    node.kind = kind;
    for (;;) {
      var decl = startNode();
      decl.id = parseAssignableAtom();
      checkLVal(decl.id, true);

      if (tokType === _colon) {
        decl.id.typeAnnotation = parseTypeAnnotation();
        finishNode(decl.id, decl.id.type);
      }

      decl.init = eat(_eq) ? parseExpression(true, noIn) : (kind === _const.keyword ? unexpected() : null);
      node.declarations.push(finishNode(decl, "VariableDeclarator"));
      if (!eat(_comma)) break;
    }
    return node;
  }

  // ### Expression parsing

  // These nest, from the most general expression type at the top to
  // 'atomic', nondivisible expression types at the bottom. Most of
  // the functions will simply let the function(s) below them parse,
  // and, *if* the syntactic construct they handle is present, wrap
  // the AST node that the inner parser gave them in another node.

  // Parse a full expression. The arguments are used to forbid comma
  // sequences (in argument lists, array literals, or object literals)
  // or the `in` operator (in for loops initalization expressions).

  function parseExpression(noComma, noIn, isStatement) {
    var start = storeCurrentPos();
    var expr = parseMaybeAssign(noIn, false, isStatement);
    if (!noComma && tokType === _comma) {
      var node = startNodeAt(start);
      node.expressions = [expr];
      while (eat(_comma)) node.expressions.push(parseMaybeAssign(noIn));
      return finishNode(node, "SequenceExpression");
    }
    return expr;
  }

  // Parse an assignment expression. This includes applications of
  // operators like `+=`.

  function parseMaybeAssign(noIn, noLess, isStatement) {
    var start = storeCurrentPos();
    var left = parseMaybeConditional(noIn, noLess, isStatement);
    if (tokType.isAssign) {
      var node = startNodeAt(start);
      node.operator = tokVal;
      node.left = tokType === _eq ? toAssignable(left) : left;
      checkLVal(left);
      next();
      node.right = parseMaybeAssign(noIn);
      return finishNode(node, "AssignmentExpression");
    }
    return left;
  }

  // Parse a ternary conditional (`?:`) operator.

  function parseMaybeConditional(noIn, noLess, isStatement) {
    var start = storeCurrentPos();
    var expr = parseExprOps(noIn, noLess, isStatement);
    if (eat(_question)) {
      var node = startNodeAt(start);
      if (options.playground && eat(_eq)) {
        var left = node.left = toAssignable(expr);
        if (left.type !== "MemberExpression") raise(left.start, "You can only use member expressions in memoization assignment");
        node.right = parseMaybeAssign(noIn);
        node.operator = "?=";
        return finishNode(node, "AssignmentExpression");
      }
      node.test = expr;
      node.consequent = parseExpression(true);
      expect(_colon);
      node.alternate = parseExpression(true, noIn);
      return finishNode(node, "ConditionalExpression");
    }
    return expr;
  }

  // Start the precedence parser.

  function parseExprOps(noIn, noLess, isStatement) {
    var start = storeCurrentPos();
    return parseExprOp(parseMaybeUnary(isStatement), start, -1, noIn, noLess);
  }

  // Parse binary operators with the operator precedence parsing
  // algorithm. `left` is the left-hand side of the operator.
  // `minPrec` provides context that allows the function to stop and
  // defer further parser to one of its callers when it encounters an
  // operator that has a lower precedence than the set it is parsing.

  function parseExprOp(left, leftStart, minPrec, noIn, noLess) {
    var prec = tokType.binop;
    if (prec != null && (!noIn || tokType !== _in) && (!noLess || tokType !== _lt)) {
      if (prec > minPrec) {
        var node = startNodeAt(leftStart);
        node.left = left;
        node.operator = tokVal;
        var op = tokType;
        next();
        var start = storeCurrentPos();
        node.right = parseExprOp(parseMaybeUnary(), start, op.rightAssociative ? (prec - 1) : prec, noIn);
        finishNode(node, (op === _logicalOR || op === _logicalAND) ? "LogicalExpression" : "BinaryExpression");
        return parseExprOp(node, leftStart, minPrec, noIn);
      }
    }
    return left;
  }

  // Parse unary operators, both prefix and postfix.

  function parseMaybeUnary(isStatement) {
    if (tokType.prefix) {
<<<<<<< HEAD
      var node = startNode(), update = tokType.isUpdate, nodeType;
      if (tokType === _ellipsis) {
        nodeType = "SpreadElement";
      } else {
        nodeType = update ? "UpdateExpression" : "UnaryExpression";
      node.operator = tokVal;
      node.prefix = true;
      }
      tokRegexpAllowed = true;
=======
      var node = startNode(), update = tokType.isUpdate;
      node.operator = tokVal;
      node.prefix = true;
>>>>>>> de23a869
      next();
      node.argument = parseMaybeUnary();
      if (update) checkLVal(node.argument);
      else if (strict && node.operator === "delete" &&
               node.argument.type === "Identifier")
        raise(node.start, "Deleting local variable in strict mode");
      return finishNode(node, update ? "UpdateExpression" : "UnaryExpression");
    }
    var start = storeCurrentPos();
    var expr = parseExprSubscripts(isStatement);
    while (tokType.postfix && !canInsertSemicolon()) {
      var node = startNodeAt(start);
      node.operator = tokVal;
      node.prefix = false;
      node.argument = expr;
      checkLVal(expr);
      next();
      expr = finishNode(node, "UpdateExpression");
    }
    return expr;
  }

  // Parse call, dot, and `[]`-subscript expressions.

  function parseExprSubscripts(isStatement) {
    var start = storeCurrentPos();
    return parseSubscripts(parseExprAtom(isStatement), start);
  }

  function parseSubscripts(base, start, noCalls) {
    if (options.playground && eat(_hash)) {
      var node = startNodeAt(start);
      node.object = base;
      node.property = parseIdent(true);
      if (eat(_parenL)) {
        node.arguments = parseExprList(_parenR, false);
      } else {
        node.arguments = [];
      }
      return parseSubscripts(finishNode(node, "BindMemberExpression"), start, noCalls);
    } else if (eat(_paamayimNekudotayim)) {
      var node = startNodeAt(start);
      node.object = base;
      node.property = parseIdent(true);
      return parseSubscripts(finishNode(node, "VirtualPropertyExpression"), start, noCalls);
    } else if (eat(_dot)) {
      var node = startNodeAt(start);
      node.object = base;
      node.property = parseIdent(true);
      node.computed = false;
      return parseSubscripts(finishNode(node, "MemberExpression"), start, noCalls);
    } else if (eat(_bracketL)) {
      var node = startNodeAt(start);
      node.object = base;
      node.property = parseExpression();
      node.computed = true;
      expect(_bracketR);
      return parseSubscripts(finishNode(node, "MemberExpression"), start, noCalls);
    } else if (!noCalls && eat(_parenL)) {
      var node = startNodeAt(start);
      node.callee = base;
      node.arguments = parseExprList(_parenR, false);
      return parseSubscripts(finishNode(node, "CallExpression"), start, noCalls);
    } else if (tokType === _backQuote) {
      var node = startNodeAt(start);
      node.tag = base;
      node.quasi = parseTemplate();
      return parseSubscripts(finishNode(node, "TaggedTemplateExpression"), start, noCalls);
    } return base;
  }

  // Parse an atomic expression — either a single token that is an
  // expression, an expression started by a keyword like `function` or
  // `new`, or an expression wrapped in punctuation like `()`, `[]`,
  // or `{}`.

  function parseExprAtom(isStatement) {
    switch (tokType) {
    case _this:
      var node = startNode();
      next();
      return finishNode(node, "ThisExpression");

    case _at:
      var start = storeCurrentPos();
      var node = startNode();
      var thisNode = startNode();
      next();
      node.object = finishNode(thisNode, "ThisExpression");
      node.property = parseSubscripts(parseIdent(), start);
      node.computed = false;
      return finishNode(node, "MemberExpression");
    
    case _yield:
      if (inGenerator) return parseYield();

    case _name:
      var start = storeCurrentPos();
      var node = startNode();
      var id = parseIdent(tokType !== _name);

      if (options.ecmaVersion >= 7) {
        // async functions!
        if (id.name === "async") {
          // arrow functions
          if (tokType === _parenL) {
            next();
            var oldParenL = ++metParenL;
            if (tokType !== _parenR) {
              val = parseExpression();
              exprList = val.type === "SequenceExpression" ? val.expressions : [val];
            } else {
              exprList = [];
            }
            expect(_parenR);
            // if '=>' follows '(...)', convert contents to arguments
            if (metParenL === oldParenL && eat(_arrow)) {
              return parseArrowExpression(node, exprList, true);
            } else {
              node.callee = id;
              node.arguments = exprList;
              return parseSubscripts(finishNode(node, "CallExpression"), start);
            }
          } else if (tokType === _name) {
            id = parseIdent();
            if (eat(_arrow)) {
              return parseArrowExpression(node, [id], true);
            }
            return id;
          }

          // normal functions
          if (tokType === _function) {
            // no line terminator after `async` contextual keyword
            if (canInsertSemicolon()) return id;

            next();
            return parseFunction(node, isStatement, true);
          }
        } else if (id.name === "await") {
          if (inAsync) return parseAwait(node);
        }
      }

      if (eat(_arrow)) {
        return parseArrowExpression(node, [id]);
      }
      return id;
      
    case _regexp:
      var node = startNode();
      node.regex = {pattern: tokVal.pattern, flags: tokVal.flags};
      node.value = tokVal.value;
      node.raw = input.slice(tokStart, tokEnd);
      next();
      return finishNode(node, "Literal");

<<<<<<< HEAD
    case _num: case _string: case _xjsText:
=======
    case _num: case _string: case _jsxText:
>>>>>>> de23a869
      var node = startNode();
      node.value = tokVal;
      node.raw = input.slice(tokStart, tokEnd);
      next();
      return finishNode(node, "Literal");

    case _null: case _true: case _false:
      var node = startNode();
      node.value = tokType.atomValue;
      node.raw = tokType.keyword;
      next();
      return finishNode(node, "Literal");

    case _parenL:
      return parseParenAndDistinguishExpression();

    case _bracketL:
      var node = startNode();
      next();
      // check whether this is array comprehension or regular array
      if (options.ecmaVersion >= 7 && tokType === _for) {
        return parseComprehension(node, false);
        }
      node.elements = parseExprList(_bracketR, true, true);
      return finishNode(node, "ArrayExpression");

    case _braceL:
      return parseObj();

    case _function:
      var node = startNode();
      next();
      return parseFunction(node, false, false);

    case _class:
      return parseClass(startNode(), false);

    case _new:
      return parseNew();

    case _backQuote:
      return parseTemplate();

<<<<<<< HEAD
    case _lt:
      return parseXJSElement();

    case _hash:
      return parseBindFunctionExpression();
=======
    case _jsxTagStart:
      return parseJSXElement();
>>>>>>> de23a869

    default:
      unexpected();
    }
  }

<<<<<<< HEAD
  function parseBindFunctionExpression() {
    var node = startNode();
    next();

    var start = storeCurrentPos();
    node.callee = parseSubscripts(parseExprAtom(), start, true);

    if (eat(_parenL)) {
      node.arguments = parseExprList(_parenR, false);
    } else {
      node.arguments = [];
    }

    return finishNode(node, "BindFunctionExpression");
=======
  function parseParenAndDistinguishExpression() {
    var start = storeCurrentPos(), val;
    if (options.ecmaVersion >= 6) {
      next();

      if (options.ecmaVersion >= 7 && tokType === _for) {
        return parseComprehension(startNodeAt(start), true);
      }

      var innerStart = storeCurrentPos(), exprList = [], first = true, spreadStart, innerParenStart;
      while (tokType !== _parenR) {
        first ? first = false : expect(_comma);
        if (tokType === _ellipsis) {
          spreadStart = tokStart;
          exprList.push(parseSpread(true));
          break;
        } else {
          if (tokType === _parenL && !innerParenStart) {
            innerParenStart = tokStart;
          }
          exprList.push(parseMaybeAssign());
        }
      }
      var innerEnd = storeCurrentPos();
      expect(_parenR);

      if (eat(_arrow)) {
        if (innerParenStart) unexpected(innerParenStart);
        return parseArrowExpression(startNodeAt(start), exprList);
      }

      if (!exprList.length) unexpected(lastStart);
      if (spreadStart) unexpected(spreadStart);

      if (exprList.length > 1) {
        val = startNodeAt(innerStart);
        val.expressions = exprList;
        finishNodeAt(val, "SequenceExpression", innerEnd);
      } else {
        val = exprList[0];
      }
    } else {
      val = parseParenExpression();
    }

    if (options.preserveParens) {
      var par = startNodeAt(start);
      par.expression = val;
      return finishNode(par, "ParenthesizedExpression");
    } else {
      return val;
    }
>>>>>>> de23a869
  }

  // New's precedence is slightly tricky. It must allow its argument
  // to be a `[]` or dot subscript expression, but not a call — at
  // least, not without wrapping it in parentheses. Thus, it uses the

  function parseNew() {
    var node = startNode();
    next();
    var start = storeCurrentPos();
    node.callee = parseSubscripts(parseExprAtom(), start, true);
    if (eat(_parenL)) node.arguments = parseExprList(_parenR, false);
    else node.arguments = empty;
    return finishNode(node, "NewExpression");
  }

  // Parse template expression.

  function parseTemplateElement() {
    var elem = startNode();
    elem.value = {
      raw: input.slice(tokStart, tokEnd),
      cooked: tokVal
    };
    next();
    elem.tail = tokType === _backQuote;
    return finishNode(elem, "TemplateElement");
  }

  function parseTemplate() {
    var node = startNode();
    next();
    node.expressions = [];
    var curElt = parseTemplateElement();
    node.quasis = [curElt];
    while (!curElt.tail) {
      expect(_dollarBraceL);
      node.expressions.push(parseExpression());
      expect(_braceR);
      node.quasis.push(curElt = parseTemplateElement());
    }
    next();
    return finishNode(node, "TemplateLiteral");
  }

  // Parse an object literal or binding pattern.

  function parseObj(isPattern) {
    var node = startNode(), first = true, propHash = {};
    node.properties = [];
    next();
    while (!eat(_braceR)) {
      if (!first) {
        expect(_comma);
        if (options.allowTrailingCommas && eat(_braceR)) break;
      } else first = false;

<<<<<<< HEAD
      var prop = startNode(), start, isGenerator = false, isAsync = false;
      if (options.ecmaVersion >= 7 && tokType === _ellipsis) {
        prop = parseMaybeUnary();
        prop.type = "SpreadProperty";
        node.properties.push(prop);
        continue;
      }
=======
      var prop = startNode(), isGenerator, start;
>>>>>>> de23a869
      if (options.ecmaVersion >= 6) {
        prop.method = false;
        prop.shorthand = false;
        if (isPattern) {
          start = storeCurrentPos();
        } else {
          isGenerator = eat(_star);
        }
<<<<<<< HEAD
      }
      if (options.ecmaVersion >= 7 && tokType === _name && tokVal === "async") {
        var asyncId = parseIdent();
        if (tokType === _colon || tokType === _parenL) {
          prop.key = asyncId;
        } else {
          isAsync = true;
          parsePropertyName(prop);
        }
      } else {
        parsePropertyName(prop);
      }
      var typeParameters
      if (tokType === _lt) {
        typeParameters = parseTypeParameterDeclaration();
        if (tokType !== _parenL) unexpected();
=======
>>>>>>> de23a869
      }
      if (eat(_colon)) {
        prop.value = isPattern ? parseMaybeDefault(start) : parseMaybeAssign();
        prop.kind = "init";
      } else if (options.ecmaVersion >= 6 && tokType === _parenL) {
        if (isPattern) unexpected();
        prop.kind = "init";
        prop.method = true;
        prop.value = parseMethod(isGenerator, isAsync);
      } else if (options.ecmaVersion >= 5 && !prop.computed && prop.key.type === "Identifier" &&
                 (prop.key.name === "get" || prop.key.name === "set"|| (options.playground && prop.key.name === "memo")) &&
                 (tokType != _comma && tokType != _braceR)) {
<<<<<<< HEAD
        if (isGenerator || isAsync || isPattern) unexpected();
=======
        if (isGenerator || isPattern) unexpected();
>>>>>>> de23a869
        prop.kind = prop.key.name;
        parsePropertyName(prop);
        prop.value = parseMethod(false, false);
      } else if (options.ecmaVersion >= 6 && !prop.computed && prop.key.type === "Identifier") {
        prop.kind = "init";
        prop.value = isPattern ? parseMaybeDefault(start, prop.key) : prop.key;
        prop.shorthand = true;
      } else unexpected();

      prop.value.typeParameters = typeParameters;
      checkPropClash(prop, propHash);
      node.properties.push(finishNode(prop, "Property"));
    }
    return finishNode(node, isPattern ? "ObjectPattern" : "ObjectExpression");
  }

  function parsePropertyName(prop) {
    if (options.ecmaVersion >= 6) {
      if (eat(_bracketL)) {
        prop.computed = true;
        prop.key = parseExpression();
        expect(_bracketR);
        return;
      } else {
        prop.computed = false;
      }
    }
    prop.key = (tokType === _num || tokType === _string) ? parseExprAtom() : parseIdent(true);
  }

  // Initialize empty function node.

  function initFunction(node, isAsync) {
    node.id = null;
    node.params = [];
    if (options.ecmaVersion >= 6) {
      node.defaults = [];
      node.rest = null;
      node.generator = false;
    }
    if (options.ecmaVersion >= 7) {
      node.async = isAsync;
    }
  }

  // Parse a function declaration or literal (depending on the
  // `isStatement` parameter).

  function parseFunction(node, isStatement, isAsync, allowExpressionBody) {
    initFunction(node, isAsync);
    if (options.ecmaVersion >= 6) {
      node.generator = eat(_star);
    }
    if (isStatement || tokType === _name) {
      node.id = parseIdent();
    }
    if (tokType === _lt) {
      node.typeParameters = parseTypeParameterDeclaration();
    }
    parseFunctionParams(node);
    parseFunctionBody(node, allowExpressionBody);
    return finishNode(node, isStatement ? "FunctionDeclaration" : "FunctionExpression");
  }

  // Parse object or class method.

  function parseMethod(isGenerator, isAsync) {
    var node = startNode();
    initFunction(node, isAsync);
    parseFunctionParams(node);
    var allowExpressionBody;
    if (options.ecmaVersion >= 6) {
      node.generator = isGenerator;
      allowExpressionBody = true;
    } else {
      allowExpressionBody = false;
    }
    parseFunctionBody(node, allowExpressionBody);
    return finishNode(node, "FunctionExpression");
  }

  // Parse arrow function expression with given parameters.

  function parseArrowExpression(node, params, isAsync) {
    initFunction(node, isAsync);

    var defaults = node.defaults, hasDefaults = false;
    
    for (var i = 0, lastI = params.length - 1; i <= lastI; i++) {
      var param = params[i];

      if (param.type === "AssignmentExpression" && param.operator === "=") {
        hasDefaults = true;
        params[i] = param.left;
        defaults.push(param.right);
      } else {
        toAssignable(param, i === lastI, true);
        defaults.push(null);
        if (param.type === "SpreadElement") {
          params.length--;
          node.rest = param.argument;
          break;
        }
      }
    }

    node.params = params;
    if (!hasDefaults) node.defaults = [];

    parseFunctionBody(node, true);
    return finishNode(node, "ArrowFunctionExpression");
  }

  // Parse function parameters.

  function parseFunctionParams(node) {
    var defaults = [], hasDefaults = false;

    expect(_parenL);
    for (;;) {
      if (eat(_parenR)) {
        break;
<<<<<<< HEAD
      } else if (options.ecmaVersion >= 6 && eat(_ellipsis)) {
=======
      } else if (eat(_ellipsis)) {
>>>>>>> de23a869
        node.rest = parseAssignableAtom();
        checkSpreadAssign(node.rest);
        parseFunctionParam(node.rest);
        expect(_parenR);
        defaults.push(null);
        break;
      } else {
<<<<<<< HEAD
        var param = parseAssignableAtom();
        parseFunctionParam(param);
        node.params.push(param);

=======
        node.params.push(parseAssignableAtom());
>>>>>>> de23a869
        if (options.ecmaVersion >= 6) {
          if (eat(_eq)) {
            hasDefaults = true;
            defaults.push(parseExpression(true));
          } else {
            defaults.push(null);
          }
        }

        if (!eat(_comma)) {
          expect(_parenR);
          break;
        }
      }
    }

    if (hasDefaults) node.defaults = defaults;

    if (tokType === _colon) {
      node.returnType = parseTypeAnnotation();
    }
  }

  function parseFunctionParam(param) {
    if (eat(_question)) {
      param.optional = true;
    }
    if (tokType === _colon) {
      param.typeAnnotation = parseTypeAnnotation();
    }
    finishNode(param, param.type);
  }

  // Parse function body and check parameters.

  function parseFunctionBody(node, allowExpression) {
    var isExpression = allowExpression && tokType !== _braceL;

    var oldInAsync = inAsync;
    inAsync = node.async;
    if (isExpression) {
      node.body = parseExpression(true);
      node.expression = true;
    } else {
    // Start a new scope with regard to labels and the `inFunction`
    // flag (restore them to their old value afterwards).
      var oldInFunc = inFunction, oldInGen = inGenerator, oldLabels = labels;
      inFunction = true; inGenerator = node.generator; labels = [];
      node.body = parseBlock(true);
      node.expression = false;
      inFunction = oldInFunc; inGenerator = oldInGen; labels = oldLabels;
    }
    inAsync = oldInAsync;

    // If this is a strict mode function, verify that argument names
    // are not repeated, and it does not try to bind the words `eval`
    // or `arguments`.
    if (strict || !isExpression && node.body.body.length && isUseStrict(node.body.body[0])) {
      var nameHash = {};
      if (node.id)
        checkFunctionParam(node.id, {});
      for (var i = 0; i < node.params.length; i++)
        checkFunctionParam(node.params[i], nameHash);
      if (node.rest)
        checkFunctionParam(node.rest, nameHash);
    }
  }

  function parsePrivate(node) {
    node.declarations = [];
    do {
      node.declarations.push(parseIdent());
    } while (eat(_comma));
    semicolon();
    return finishNode(node, "PrivateDeclaration");
  }

  // Parse a class declaration or literal (depending on the
  // `isStatement` parameter).
  
  function parseClass(node, isStatement) {
    next();
    node.id = tokType === _name ? parseIdent() : isStatement ? unexpected() : null;
<<<<<<< HEAD
    if (tokType === _lt) {
      node.typeParameters = parseTypeParameterDeclaration();
    }
    node.superClass = eat(_extends) ? parseMaybeAssign(false, true) : null;
    if (node.superClass && tokType === _lt) {
      node.superTypeParameters = parseTypeParameterInstantiation();
    }
    if (tokType === _name && tokVal === "implements") {
      next();
      node.implements = parseClassImplements();
    }
=======
    node.superClass = eat(_extends) ? parseExprSubscripts() : null;
>>>>>>> de23a869
    var classBody = startNode();
    classBody.body = [];
    expect(_braceL);
    while (!eat(_braceR)) {
<<<<<<< HEAD
      while (eat(_semi));
      if (tokType === _braceR) continue;
      var method = startNode();
      if (options.ecmaVersion >= 7 && tokType === _name && tokVal === "private") {
        next();
        classBody.body.push(parsePrivate(method));
        continue;
      }
      if (tokType === _name && tokVal === "static") {
        next();
=======
      if (eat(_semi)) continue;
      var method = startNode();
      var isGenerator = eat(_star);
      parsePropertyName(method);
      if (tokType !== _parenL && !method.computed && method.key.type === "Identifier" &&
          method.key.name === "static") {
        if (isGenerator) unexpected();
>>>>>>> de23a869
        method['static'] = true;
        isGenerator = eat(_star);
        parsePropertyName(method);
      } else {
        method['static'] = false;
      }
<<<<<<< HEAD
      var isAsync = false;
      var isGenerator = eat(_star);
      if (options.ecmaVersion >= 7 && !isGenerator && tokType === _name && tokVal === "async") {
        var asyncId = parseIdent();
        if (tokType === _colon || tokType === _parenL) {
          method.key = asyncId;
        } else {
          isAsync = true;
          parsePropertyName(method);
        }
      } else {
        parsePropertyName(method);
      }
=======
>>>>>>> de23a869
      if (tokType !== _parenL && !method.computed && method.key.type === "Identifier" &&
          (method.key.name === "get" || method.key.name === "set" || (options.playground && method.key.name === "memo"))) {
        if (isGenerator || isAsync) unexpected();
        method.kind = method.key.name;
        parsePropertyName(method);
      } else {
        method.kind = "";
      }
<<<<<<< HEAD
      if (tokType === _colon) {
        if (isGenerator || isAsync) unexpected();
        method.typeAnnotation = parseTypeAnnotation();
        semicolon();
        classBody.body.push(finishNode(method, "ClassProperty"));
      } else {
        var typeParameters;
        if (tokType === _lt) {
          typeParameters = parseTypeParameterDeclaration();
        }
        method.value = parseMethod(isGenerator, isAsync);
        method.value.typeParameters = typeParameters;
        classBody.body.push(finishNode(method, "MethodDefinition"));
      }
=======
      method.value = parseMethod(isGenerator);
      classBody.body.push(finishNode(method, "MethodDefinition"));
>>>>>>> de23a869
    }
    node.body = finishNode(classBody, "ClassBody");
    return finishNode(node, isStatement ? "ClassDeclaration" : "ClassExpression");
  }

  function parseClassImplements() {
      var implemented = [];

      do {
        var node = startNode();
        node.id = parseIdent();
        if (tokType === _lt) {
            node.typeParameters = parseTypeParameterInstantiation();
        } else {
            node.typeParameters = null;
        }
        implemented.push(finishNode(node, "ClassImplements"));
      } while(eat(_comma));

      return implemented;
  }

  // Parses a comma-separated list of expressions, and returns them as
  // an array. `close` is the token type that ends the list, and
  // `allowEmpty` can be turned on to allow subsequent commas with
  // nothing in between them to be parsed as `null` (which is needed
  // for array literals).

  function parseExprList(close, allowTrailingComma, allowEmpty) {
    var elts = [], first = true;
    while (!eat(close)) {
      if (!first) {
        expect(_comma);
        if (allowTrailingComma && options.allowTrailingCommas && eat(close)) break;
      } else first = false;

      if (allowEmpty && tokType === _comma) {
        elts.push(null);
      } else {
        elts.push(tokType === _ellipsis ? parseSpread() : parseMaybeAssign());
      }
    }
    return elts;
  }

  // Parse the next token as an identifier. If `liberal` is true (used
  // when parsing properties), it will also convert keywords into
  // identifiers.

  function parseIdent(liberal) {
    var node = startNode();
    if (liberal && options.forbidReserved == "everywhere") liberal = false;
    if (tokType === _name) {
      if (!liberal &&
          (options.forbidReserved &&
           (options.ecmaVersion === 3 ? isReservedWord3 : isReservedWord5)(tokVal) ||
           strict && isStrictReservedWord(tokVal)) &&
          input.slice(tokStart, tokEnd).indexOf("\\") == -1)
        raise(tokStart, "The keyword '" + tokVal + "' is reserved");
      node.name = tokVal;
    } else if (liberal && tokType.keyword) {
      node.name = tokType.keyword;
    } else {
      unexpected();
    }
    next();
    return finishNode(node, "Identifier");
  }

  // Parses module export declaration.

  function parseExport(node) {
    next();
    // export var|const|let|function|class ...;
<<<<<<< HEAD
    if (tokType === _var || tokType === _const || tokType === _let || tokType === _function || tokType === _class || tokType === _name && tokVal === 'async') {
      node.declaration = parseStatement();
=======
    if (tokType === _var || tokType === _const || tokType === _let || tokType === _function || tokType === _class) {
      node.declaration = parseStatement(true);
>>>>>>> de23a869
      node['default'] = false;
      node.specifiers = null;
      node.source = null;
    } else
    // export default ...;
    if (eat(_default)) {
      var declar = node.declaration = parseExpression(true);
      if (declar.id) {
        if (declar.type === "FunctionExpression") {
          declar.type = "FunctionDeclaration";
        } else if (declar.type === "ClassExpression") {
          declar.type = "ClassDeclaration";
        }
      }
      node['default'] = true;
      node.specifiers = null;
      node.source = null;
      semicolon();
    } else {
      // export * from '...';
      // export { x, y as z } [from '...'];
      var isBatch = tokType === _star;
      node.declaration = null;
      node['default'] = false;
      node.specifiers = parseExportSpecifiers();
      if (tokType === _name && tokVal === "from") {
        next();
        node.source = tokType === _string ? parseExprAtom() : unexpected();
      } else {
        if (isBatch) unexpected();
        node.source = null;
      }
      semicolon();
    }
    return finishNode(node, "ExportDeclaration");
  }

  // Parses a comma-separated list of module exports.

  function parseExportSpecifiers() {
    var nodes = [], first = true;
    if (tokType === _star) {
      // export * from '...'
      var node = startNode();
      next();
      nodes.push(finishNode(node, "ExportBatchSpecifier"));
    } else {
      // export { x, y as z } [from '...']
      expect(_braceL);
      while (!eat(_braceR)) {
        if (!first) {
          expect(_comma);
          if (options.allowTrailingCommas && eat(_braceR)) break;
        } else first = false;

        var node = startNode();
        node.id = parseIdent(tokType === _default);
        if (tokType === _name && tokVal === "as") {
          next();
          node.name = parseIdent(true);
        } else {
          node.name = null;
        }
        nodes.push(finishNode(node, "ExportSpecifier"));
      }
    }
    return nodes;
  }

  // Parses import declaration.

  function parseImport(node) {
    next();
    // import '...';
    if (tokType === _string) {
      node.specifiers = [];
      node.source = parseExprAtom();
    } else {
      node.specifiers = parseImportSpecifiers();
      if (tokType !== _name || tokVal !== "from") unexpected();
      next();
      node.source = tokType === _string ? parseExprAtom() : unexpected();
    }
    semicolon();
    return finishNode(node, "ImportDeclaration");
  }

  // Parses a comma-separated list of module imports.

  function parseImportSpecifiers() {
    var nodes = [], first = true;
    if (tokType === _name) {
      // import defaultObj, { x, y as z } from '...'
      var node = startNode();
      node.id = startNode();
      node.name = parseIdent();
      checkLVal(node.name, true);
      node.id.name = "default";
      finishNode(node.id, "Identifier");
      nodes.push(finishNode(node, "ImportSpecifier"));
      if (!eat(_comma)) return nodes;
    }
    if (tokType === _star) {
      var node = startNode();
      next();
      if (tokType !== _name || tokVal !== "as") unexpected();
      next();
      node.name = parseIdent();
      checkLVal(node.name, true);
      nodes.push(finishNode(node, "ImportBatchSpecifier"));
      return nodes;
    }
    expect(_braceL);
    while (!eat(_braceR)) {
      if (!first) {
        expect(_comma);
        if (options.allowTrailingCommas && eat(_braceR)) break;
      } else first = false;

      var node = startNode();
      node.id = parseIdent(true);
      if (tokType === _name && tokVal === "as") {
        next();
        node.name = parseIdent();
      } else {
        node.name = null;
      }
      checkLVal(node.name || node.id, true);
      node['default'] = false;
      nodes.push(finishNode(node, "ImportSpecifier"));
    }
    return nodes;
  }

  // Parses yield expression inside generator.

  function parseYield() {
    var node = startNode();
    next();
    if (eat(_semi) || canInsertSemicolon()) {
      node.delegate = false;
      node.argument = null;
    } else {
      node.delegate = eat(_star);
      node.argument = parseExpression(true);
    }
    return finishNode(node, "YieldExpression");
  }

  // Parses await expression inside async function.

  function parseAwait(node) {
    if (eat(_semi) || canInsertSemicolon()) {
      unexpected();
    }
    node.delegate = eat(_star);
    node.argument = parseExpression(true);
    return finishNode(node, "AwaitExpression");
  }

  // Parses array and generator comprehensions.

  function parseComprehension(node, isGenerator) {
    node.blocks = [];
    while (tokType === _for) {
      var block = startNode();
      next();
      expect(_parenL);
      block.left = parseAssignableAtom();
      checkLVal(block.left, true);
      if (tokType !== _name || tokVal !== "of") unexpected();
      next();
      block.right = parseExpression();
      expect(_parenR);
      node.blocks.push(finishNode(block, "ComprehensionBlock"));
    }
    node.filter = eat(_if) ? parseParenExpression() : null;
    node.body = parseExpression();
    expect(isGenerator ? _parenR : _bracketR);
    node.generator = isGenerator;
    return finishNode(node, "ComprehensionExpression");
  }

  // Transforms JSX element name to string.

<<<<<<< HEAD
  function getQualifiedXJSName(object) {
    if (object.type === "XJSIdentifier") {
      return object.name;
    }
    if (object.type === "XJSNamespacedName") {
      return object.namespace.name + ':' + object.name.name;
    }
    if (object.type === "XJSMemberExpression") {
      return (
        getQualifiedXJSName(object.object) + '.' +
        getQualifiedXJSName(object.property)
=======
  function getQualifiedJSXName(object) {
    if (object.type === "JSXIdentifier") {
      return object.name;
    }
    if (object.type === "JSXNamespacedName") {
      return object.namespace.name + ':' + object.name.name;
    }
    if (object.type === "JSXMemberExpression") {
      return (
        getQualifiedJSXName(object.object) + '.' +
        getQualifiedJSXName(object.property)
>>>>>>> de23a869
      );
    }
  }

  // Parse next token as JSX identifier

<<<<<<< HEAD
  function parseXJSIdentifier() {
    var node = startNode();
    if (tokType === _xjsName) {
=======
  function parseJSXIdentifier() {
    var node = startNode();
    if (tokType === _jsxName) {
>>>>>>> de23a869
      node.name = tokVal;
    } else if (tokType.keyword) {
      node.name = tokType.keyword;
    } else {
      unexpected();
    }
<<<<<<< HEAD
    tokRegexpAllowed = false;
    next();
    return finishNode(node, "XJSIdentifier");
=======
    next();
    return finishNode(node, "JSXIdentifier");
>>>>>>> de23a869
  }

  // Parse namespaced identifier.

<<<<<<< HEAD
  function parseXJSNamespacedName() {
    var node = startNode();

    node.namespace = parseXJSIdentifier();
    expect(_colon);
    node.name = parseXJSIdentifier();

    return finishNode(node, "XJSNamespacedName");
  }

  // Parse JSX object.

  function parseXJSMemberExpression() {
    var start = storeCurrentPos();
    var node = parseXJSIdentifier();

    while (eat(_dot)) {
      var newNode = startNodeAt(start);
      newNode.object = node;
      newNode.property = parseXJSIdentifier();
      node = finishNode(newNode, "XJSMemberExpression");
    }

    return node;
  }

  // Parses element name in any form - namespaced, object
  // or single identifier.

  function parseXJSElementName() {
    switch (nextChar()) {
      case ':':
        return parseXJSNamespacedName();

      case '.':
        return parseXJSMemberExpression();

      default:
        return parseXJSIdentifier();
    }
  }

  // Parses attribute name as optionally namespaced identifier.

  function parseXJSAttributeName() {
    if (nextChar() === ':') {
      return parseXJSNamespacedName();
    }

    return parseXJSIdentifier();
  }

  // Parses any type of JSX attribute value.

  function parseXJSAttributeValue() {
    switch (tokType) {
      case _braceL:
        var node = parseXJSExpressionContainer();
        if (node.expression.type === "XJSEmptyExpression") {
          raise(
            node.start,
              'XJS attributes must only be assigned a non-empty ' +
=======
  function parseJSXNamespacedName() {
    var start = storeCurrentPos();
    var name = parseJSXIdentifier();
    if (!eat(_colon)) return name;
    var node = startNodeAt(start);
    node.namespace = name;
    node.name = parseJSXIdentifier();
    return finishNode(node, "JSXNamespacedName");
  }

  // Parses element name in any form - namespaced, member
  // or single identifier.

  function parseJSXElementName() {
    var start = storeCurrentPos();
    var node = parseJSXNamespacedName();
    while (eat(_dot)) {
      var newNode = startNodeAt(start);
      newNode.object = node;
      newNode.property = parseJSXIdentifier();
      node = finishNode(newNode, "JSXMemberExpression");
    }
    return node;
  }

  // Parses any type of JSX attribute value.

  function parseJSXAttributeValue() {
    switch (tokType) {
      case _braceL:
        var node = parseJSXExpressionContainer();
        if (node.expression.type === "JSXEmptyExpression") {
          raise(
            node.start,
              'JSX attributes must only be assigned a non-empty ' +
>>>>>>> de23a869
              'expression'
          );
        }
        return node;

<<<<<<< HEAD
      case _lt:
        return parseXJSElement();

      case _xjsText:
        return parseExprAtom();

      default:
        raise(tokStart, "XJS value should be either an expression or a quoted XJS text");
    }
  }

  // XJSEmptyExpression is unique type since it doesn't actually parse anything,
  // and so it should start at the end of last read token (left brace) and finish
  // at the beginning of the next one (right brace).

  function parseXJSEmptyExpression() {
=======
      case _jsxTagStart:
        return parseJSXElement();

      case _jsxText:
      case _string:
        return parseExprAtom();

      default:
        raise(tokStart, "JSX value should be either an expression or a quoted JSX text");
    }
  }

  // JSXEmptyExpression is unique type since it doesn't actually parse anything,
  // and so it should start at the end of last read token (left brace) and finish
  // at the beginning of the next one (right brace).

  function parseJSXEmptyExpression() {
>>>>>>> de23a869
    if (tokType !== _braceR) {
      unexpected();
    }

    var tmp;

    tmp = tokStart;
    tokStart = lastEnd;
    lastEnd = tmp;

    tmp = tokStartLoc;
    tokStartLoc = lastEndLoc;
    lastEndLoc = tmp;

<<<<<<< HEAD
    return finishNode(startNode(), "XJSEmptyExpression");
=======
    return finishNode(startNode(), "JSXEmptyExpression");
>>>>>>> de23a869
  }

  // Parses JSX expression enclosed into curly brackets.

<<<<<<< HEAD
  function parseXJSExpressionContainer() {
    var node = startNode();

    var origInXJSTag = inXJSTag,
      origInXJSChild = inXJSChild;

    inXJSTag = false;
    inXJSChild = false;

    next();
    node.expression = tokType === _braceR ? parseXJSEmptyExpression() : parseExpression();

    inXJSTag = origInXJSTag;
    inXJSChild = origInXJSChild;

    if (inXJSChild) {
      tokPos = tokEnd;
    }
    expect(_braceR);
    return finishNode(node, "XJSExpressionContainer");
=======
  function parseJSXExpressionContainer() {
    var node = startNode();
    next();
    node.expression = tokType === _braceR ? parseJSXEmptyExpression() : parseExpression();
    expect(_braceR);
    return finishNode(node, "JSXExpressionContainer");
>>>>>>> de23a869
  }

  // Parses following JSX attribute name-value pair.

<<<<<<< HEAD
  function parseXJSAttribute() {
    if (tokType === _braceL) {
      var tokStart1 = tokStart, tokStartLoc1 = tokStartLoc;

      var origInXJSTag = inXJSTag;
      inXJSTag = false;

      next();
      if (tokType !== _ellipsis) unexpected();
      var node = parseMaybeUnary();

      inXJSTag = origInXJSTag;

      expect(_braceR);
      node.type = "XJSSpreadAttribute";
      
      node.start = tokStart1;
      node.end = lastEnd;
      if (options.locations) {
        node.loc.start = tokStartLoc1;
        node.loc.end = lastEndLoc;
      }
      if (options.ranges) {
        node.range = [tokStart1, lastEnd];
      }

      return node;
    }

    var node = startNode();
    node.name = parseXJSAttributeName();

    // HTML empty attribute
    if (tokType === _eq) {
      next();
      node.value = parseXJSAttributeValue();
    } else {
      node.value = null;
    }

    return finishNode(node, "XJSAttribute");
  }

  // Parses any type of JSX contents (expression, text or another tag).

  function parseXJSChild() {
    switch (tokType) {
      case _braceL:
        return parseXJSExpressionContainer();

      case _xjsText:
        return parseExprAtom();

      default:
        return parseXJSElement();
    }
  }

  // Parses JSX open tag.

  function parseXJSOpeningElement() {
    var node = startNode(), attributes = node.attributes = [];

    var origInXJSChild = inXJSChild;
    var origInXJSTag = inXJSTag;
    inXJSChild = false;
    inXJSTag = true;

    next();

    node.name = parseXJSElementName();

    while (tokType !== _eof && tokType !== _slash && tokType !== _gt) {
      attributes.push(parseXJSAttribute());
    }

    inXJSTag = false;

    if (node.selfClosing = !!eat(_slash)) {
      inXJSTag = origInXJSTag;
      inXJSChild = origInXJSChild;
    } else {
      inXJSChild = true;
    }

    expect(_gt);

    return finishNode(node, "XJSOpeningElement");
  }

  // Parses JSX closing tag.

  function parseXJSClosingElement() {
    var node = startNode();
    var origInXJSChild = inXJSChild;
    var origInXJSTag = inXJSTag;
    inXJSChild = false;
    inXJSTag = true;
    tokRegexpAllowed = false;
    expect(_ltSlash);
    node.name = parseXJSElementName();
    skipSpace();
    // A valid token is expected after >, so parser needs to know
    // whether to look for a standard JS token or an XJS text node
    inXJSChild = origInXJSChild;
    inXJSTag = origInXJSTag;
    tokRegexpAllowed = false;
    if (inXJSChild) {
      tokPos = tokEnd;
    }
    expect(_gt);
    return finishNode(node, "XJSClosingElement");
  }

  // Parses entire JSX element, including it's opening tag,
  // attributes, contents and closing tag.

  function parseXJSElement() {
    var node = startNode();

    var children = [];

    var origInXJSChild = inXJSChild;
    var openingElement = parseXJSOpeningElement();
    var closingElement = null;

    if (!openingElement.selfClosing) {
      while (tokType !== _eof && tokType !== _ltSlash) {
        inXJSChild = true;
        children.push(parseXJSChild());
      }
      inXJSChild = origInXJSChild;
      closingElement = parseXJSClosingElement();
      if (getQualifiedXJSName(closingElement.name) !== getQualifiedXJSName(openingElement.name)) {
        raise(
          closingElement.start,
          "Expected corresponding XJS closing tag for '" + getQualifiedXJSName(openingElement.name) + "'"
        );
      }
    }

    // When (erroneously) writing two adjacent tags like
    //
    //     var x = <div>one</div><div>two</div>;
    //
    // the default error message is a bit incomprehensible. Since it's
    // rarely (never?) useful to write a less-than sign after an XJS
    // element, we disallow it here in the parser in order to provide a
    // better error message. (In the rare case that the less-than operator
    // was intended, the left tag can be wrapped in parentheses.)
    if (!origInXJSChild && tokType === _lt) {
      raise(tokStart, "Adjacent XJS elements must be wrapped in an enclosing tag");
    }

    node.openingElement = openingElement;
    node.closingElement = closingElement;
    node.children = children;
    return finishNode(node, "XJSElement");
  }

  // Declare
  
  function parseDeclareClass(node) {
    next();
    parseInterfaceish(node, true);
    return finishNode(node, "DeclareClass");
  }

  function parseDeclareFunction(node) {
    next();

    var id = node.id = parseIdent();

    var typeNode = startNode();
    var typeContainer = startNode();

    if (tokType === _lt) {
      typeNode.typeParameters = parseTypeParameterDeclaration();
    } else {
      typeNode.typeParameters = null;
    }

    expect(_parenL);
    var tmp = parseFunctionTypeParams();
    typeNode.params = tmp.params;
    typeNode.rest = tmp.rest;
    expect(_parenR);

    expect(_colon);
    typeNode.returnType = parseType();

    typeContainer.typeAnnotation = finishNode(typeNode, "FunctionTypeAnnotation");
    id.typeAnnotation = finishNode(typeContainer, "TypeAnnotation");

    finishNode(id, id.type);

    semicolon();

    return finishNode(node, "DeclareFunction");
  }

  function parseDeclare(node) {
    if (tokType === _class) {
      return parseDeclareClass(node);
    } else if (tokType === _function) {
      return parseDeclareFunction(node);
    } else if (tokType === _var) {
      return parseDeclareVariable(node);
    } else if (tokType === _name && tokVal === "module") {
      return parseDeclareModule(node);
    } else {
      unexpected();
    }
  }

  function parseDeclareVariable(node) {
    next();
    node.id = parseTypeAnnotatableIdentifier();
    semicolon();
    return finishNode(node, "DeclareVariable");
  }

  function parseDeclareModule(node) {
    next();

    if (tokType === _string) {
      node.id = parseExprAtom();
    } else {
      node.id = parseIdent();
    }

    var bodyNode = node.body = startNode();
    var body = bodyNode.body = [];
    expect(_braceL);
    while (tokType !== _braceR) {
      var node2 = startNode();

      // todo: declare check
      next();

      body.push(parseDeclare(node2));
    }
    expect(_braceR);

    finishNode(bodyNode, "BlockStatement");
    return finishNode(node, "DeclareModule");
  }


  // Interfaces

  function parseInterfaceish(node, allowStatic) {
    node.id = parseIdent();
    if (tokType === _lt) {
      node.typeParameters = parseTypeParameterDeclaration();
    } else {
      node.typeParameters = null;
    }

    node.extends = [];

    if (eat(_extends)) {
      do {
        node.extends.push(parseInterfaceExtends());
      } while(eat(_comma));
    }

    node.body = parseObjectType(allowStatic);
  }

  function parseInterfaceExtends() {
    var node = startNode();

    node.id = parseIdent();
    if (tokType === _lt) {
      node.typeParameters = parseTypeParameterInstantiation();
    } else {
      node.typeParameters = null;
    }

    return finishNode(node, "InterfaceExtends");
  }

  function parseInterface(node) {
    parseInterfaceish(node, false);
    return finishNode(node, "InterfaceDeclaration");
  }

  // Type aliases
  
  function parseTypeAlias(node) {
    node.id = parseIdent();

    if (tokType === _lt) {
      node.typeParameters = parseTypeParameterDeclaration();
    } else {
      node.typeParameters = null;
    }

    expect(_eq);

    node.right = parseType();

    semicolon();

    return finishNode(node, "TypeAlias");
  }

  // Type annotations

  function parseTypeParameterDeclaration() {
    var node = startNode();
    node.params = [];

    expect(_lt);
    while (tokType !== _gt) {
      node.params.push(parseIdent());
      if (tokType !== _gt) {
        expect(_comma);
      }
    }
    expect(_gt);

    return finishNode(node, "TypeParameterDeclaration");
  }

  function parseTypeParameterInstantiation() {
    var node = startNode(), oldInType = inType;
    node.params = [];

    inType = true;

    expect(_lt);
    while (tokType !== _gt) {
      node.params.push(parseType());
      if (tokType !== _gt) {
        expect(_comma);
      }
    }
    expect(_gt);

    inType = oldInType;

    return finishNode(node, "TypeParameterInstantiation");
  }

  function parseObjectPropertyKey() {
    return (tokType === _num || tokType === _string) ? parseExprAtom() : parseIdent(true);;
  }

  function parseObjectTypeIndexer(node, isStatic) {
    node.static = isStatic;

    expect(_bracketL);
    node.id = parseObjectPropertyKey();
    expect(_colon);
    node.key = parseType();
    expect(_bracketR);
    expect(_colon);
    node.value = parseType();

    return finishNode(node, "ObjectTypeIndexer");
  }

  function parseObjectTypeMethodish(node) {
    node.params = [];
    node.rest = null;
    node.typeParameters = null;

    if (tokType === _lt) {
      node.typeParameters = parseTypeParameterDeclaration();
    }

    expect(_parenL);
    while (tokType === _name) {
      node.params.push(parseFunctionTypeParam());
      if (tokType !== _parenR) {
        expect(_comma);
      }
    }

    if (eat(_ellipsis)) {
      node.rest = parseFunctionTypeParam();
    }
    expect(_parenR);
    expect(_colon);
    node.returnType = parseType();

    return finishNode(node, "FunctionTypeAnnotation");
  }

  function parseObjectTypeMethod(start, isStatic, key) {
    var node = startNodeAt(start);
    node.value = parseObjectTypeMethodish(startNodeAt(start));
    node.static = isStatic;
    node.key = key;
    node.optional = false;
    return finishNode(node, "ObjectTypeProperty");
  }

  function parseObjectTypeCallProperty(node, isStatic) {
    var valueNode = startNode();
    node.static = isStatic;
    node.value = parseObjectTypeMethodish(valueNode);
    return finishNode(node, "ObjectTypeCallProperty");
  }

  function parseObjectType(allowStatic) {
    var nodeStart = startNode();
    var node;
    var optional = false;
    var property;
    var propertyKey;
    var propertyTypeAnnotation;
    var token;
    var isStatic;

    nodeStart.callProperties = [];
    nodeStart.properties = [];
    nodeStart.indexers = [];

    expect(_braceL);

    while (tokType !== _braceR) {
      var start = storeCurrentPos();
      node = startNode();
      if (allowStatic && tokType === _name && tokVal === "static") {
        next();
        isStatic = true;
      }

      if (tokType === _bracketL) {
        nodeStart.indexers.push(parseObjectTypeIndexer(node, isStatic));
      } else if (tokType === _parenL || tokType === _lt) {
        nodeStart.callProperties.push(parseObjectTypeCallProperty(node, allowStatic));
      } else {
        if (isStatic && tokType === _colon) {
          propertyKey = parseIdent();
        } else {
          propertyKey = parseObjectPropertyKey();
        }
        if (tokType === _lt || tokType === _parenL) {
          // This is a method property
          nodeStart.properties.push(parseObjectTypeMethod(start, isStatic, propertyKey));
        } else {
          if (eat(_question)) {
            optional = true;
          }
          expect(_colon);
          node.key = propertyKey;
          node.value = parseType();
          node.optional = optional;
          node.static = isStatic;
          nodeStart.properties.push(finishNode(node, "ObjectTypeProperty"));
        }
      }

      if (!eat(_semi) && tokType !== _braceR) {
        unexpected();
      }
    }

    expect(_braceR);

    return finishNode(nodeStart, "ObjectTypeAnnotation")
  }

  function parseGenericType(start, id) {
    var node = startNodeAt(start);

    node.typeParameters = null;
    node.id = id;

    while (eat(_dot)) {
      var node2 = startNodeAt(start);
      node2.qualification = node.id;
      node2.id = parseIdent();
      node.id = finishNode(node2, "QualifiedTypeIdentifier");
    }

    if (tokType === _lt) {
      node.typeParameters = parseTypeParameterInstantiation();
    }

    return finishNode(node, "GenericTypeAnnotation");
  }

  function parseVoidType() {
    var node = startNode();
    expect(keywordTypes["void"]);
    return finishNode(node, "VoidTypeAnnotation");
  }

  function parseTypeofType() {
    var node = startNode();
    expect(keywordTypes["typeof"]);
    node.argument = parsePrimaryType();
    return finishNode(node, "TypeofTypeAnnotation");
  }

  function parseTupleType() {
    var node = startNode();
    node.types = [];
    expect(_bracketL);
    // We allow trailing commas
    while (tokPos < inputLen && tokType !== _bracketR) {
      node.types.push(parseType());
      if (tokType === _bracketR) break;
      expect(_comma);
    }
    expect(_bracketR);
    return finishNode(node, "TupleTypeAnnotation");
  }

  function parseFunctionTypeParam() {
    var optional = false;
    var node = startNode();
    node.name = parseIdent();
    if (eat(_question)) {
      optional = true;
    }
    expect(_colon);
    node.optional = optional;
    node.typeAnnotation = parseType();
    return finishNode(node, "FunctionTypeParam");
  }

  function parseFunctionTypeParams() {
    var ret = { params: [], rest: null };
    while (tokType === _name) {
      ret.params.push(parseFunctionTypeParam());
      if (tokType !== _parenR) {
        expect(_comma);
      }
    }

    if (eat(_ellipsis)) {
      ret.rest = parseFunctionTypeParam();
    }
    return ret;
  }

  function identToTypeAnnotation(start, node, id) {
    switch (id.name) {
      case 'any':
        return finishNode(node, "AnyTypeAnnotation");

      case 'bool':
      case 'boolean':
        return finishNode(node, "BooleanTypeAnnotation");

      case 'number':
        return finishNode(node, "NumberTypeAnnotation");

      case 'string':
        return finishNode(node, "StringTypeAnnotation");

      default:
        return parseGenericType(start, id);
    }
  }

  // The parsing of types roughly parallels the parsing of expressions, and
  // primary types are kind of like primary expressions...they're the
  // primitives with which other types are constructed.
  function parsePrimaryType() {
    var typeIdentifier = null;
    var params = null;
    var returnType = null;
    var start = storeCurrentPos();
    var node = startNode();
    var rest = null;
    var tmp;
    var typeParameters;
    var token;
    var type;
    var isGroupedType = false;

    switch (tokType) {
      case _name:
        return identToTypeAnnotation(start, node, parseIdent());

      case _braceL:
        return parseObjectType();

      case _bracketL:
        return parseTupleType();

      case _lt:
        node.typeParameters = parseTypeParameterDeclaration();
        expect(_parenL);
        tmp = parseFunctionTypeParams();
        node.params = tmp.params;
        node.rest = tmp.rest;
        expect(_parenR);

        expect(_arrow);

        node.returnType = parseType();

        return finishNode(node, "FunctionTypeAnnotation");

      case _parenL:
        next();

        var tmpId;

        // Check to see if this is actually a grouped type
        if (tokType !== _parenR && tokType !== _ellipsis) {
          if (tokType === _name) {
            //tmpId = identToTypeAnnotation(start, node, parseIdent());
            //next();
            //isGroupedType = tokType !== _question && tokType !== _colon;
          } else {
            isGroupedType = true;
          }
        }

        if (isGroupedType) {
          if (tmpId && _parenR) {
            type = tmpId;
          } else {
            type = parseType();
            expect(_parenR);
          }

          // If we see a => next then someone was probably confused about
          // function types, so we can provide a better error message
          if (eat(_arrow)) {
            raise(node,
              'Unexpected token =>. It looks like ' +
              'you are trying to write a function type, but you ended up ' +
              'writing a grouped type followed by an =>, which is a syntax ' +
              'error. Remember, function type parameters are named so function ' +
              'types look like (name1: type1, name2: type2) => returnType. You ' +
              'probably wrote (type1) => returnType'
            );
          }

          return type;
        }

        tmp = parseFunctionTypeParams();
        node.params = tmp.params;
        node.rest = tmp.rest;

        expect(_parenR);

        expect(_arrow);

        node.returnType = parseType();
        node.typeParameters = null;

        return finishNode(node, "FunctionTypeAnnotation");

      case _string:
        node.value = tokVal;
        node.raw = input.slice(tokStart, tokEnd);
        next();
        return finishNode(node, "StringLiteralTypeAnnotation");

      default:
        if (tokType.keyword) {
          switch (tokType.keyword) {
            case 'void':
              return parseVoidType();

            case 'typeof':
              return parseTypeofType();
          }
        }
    }

    unexpected();
  }

  function parsePostfixType() {
    var node = startNode();
    var type = node.elementType = parsePrimaryType();
    if (tokType === _bracketL) {
      expect(_bracketL);
      expect(_bracketR);
      return finishNode(node, "ArrayTypeAnnotation");
    }
    return type;
  }

  function parsePrefixType() {
    var node = startNode();
    if (eat(_question)) {
      node.typeAnnotation = parsePrefixType();
      return finishNode(node, "NullableTypeAnnotation");
    }
    return parsePostfixType();
  }

  function parseIntersectionType() {
    var node = startNode();
    var type = parsePrefixType();
    node.types = [type];
    while (eat(_bitwiseAND)) {
      node.types.push(parsePrefixType());
    }
    return node.types.length === 1 ? type : finishNode(node, "IntersectionTypeAnnotation");
  }

  function parseUnionType() {
    var node = startNode();
    var type = parseIntersectionType();
    node.types = [type];
    while (eat(_bitwiseOR)) {
      node.types.push(parseIntersectionType());
    }
    return node.types.length === 1 ? type : finishNode(node, "UnionTypeAnnotation");
  }

  function parseType() {
    var oldInType = inType;
    inType = true;
    var type = parseUnionType();
    inType = oldInType;
    return type;
  }

  function parseTypeAnnotation() {
    var node = startNode();

    expect(_colon);
    node.typeAnnotation = parseType();

    return finishNode(node, "TypeAnnotation");
  }

  function parseTypeAnnotatableIdentifier(requireTypeAnnotation, canBeOptionalParam) {
    var node = startNode();
    var ident = parseIdent();
    var isOptionalParam = false;

    if (canBeOptionalParam && eat(_question)) {
      expect(_question);
      isOptionalParam = true;
    }

    if (requireTypeAnnotation || tokType === _colon) {
      ident.typeAnnotation = parseTypeAnnotation();
      finishNode(ident, ident.type);
    }

    if (isOptionalParam) {
      ident.optional = true;
      finishNode(ident, ident.type);
    }

    return ident;
=======
  function parseJSXAttribute() {
    var node = startNode();
    if (eat(_braceL)) {
      expect(_ellipsis);
      node.argument = parseMaybeAssign();
      expect(_braceR);
      return finishNode(node, "JSXSpreadAttribute");
    }
    node.name = parseJSXNamespacedName();
    node.value = eat(_eq) ? parseJSXAttributeValue() : null;
    return finishNode(node, "JSXAttribute");
  }

  // Parses JSX opening tag starting after '<'.

  function parseJSXOpeningElementAt(start) {
    var node = startNodeAt(start);
    node.attributes = [];
    node.name = parseJSXElementName();
    while (tokType !== _slash && tokType !== _jsxTagEnd) {
      node.attributes.push(parseJSXAttribute());
    }
    node.selfClosing = eat(_slash);
    expect(_jsxTagEnd);
    return finishNode(node, "JSXOpeningElement");
  }

  // Parses JSX closing tag starting after '</'.

  function parseJSXClosingElementAt(start) {
    var node = startNodeAt(start);
    node.name = parseJSXElementName();
    expect(_jsxTagEnd);
    return finishNode(node, "JSXClosingElement");
  }

  // Parses entire JSX element, including it's opening tag
  // (starting after '<'), attributes, contents and closing tag.

  function parseJSXElementAt(start) {
    var node = startNodeAt(start);
    var children = [];
    var openingElement = parseJSXOpeningElementAt(start);
    var closingElement = null;

    if (!openingElement.selfClosing) {
      contents:for (;;) {
        switch (tokType) {
          case _jsxTagStart:
            start = storeCurrentPos();
            next();
            if (eat(_slash)) {
              closingElement = parseJSXClosingElementAt(start);
              break contents;
            }
            children.push(parseJSXElementAt(start));
            break;

          case _jsxText:
            children.push(parseExprAtom());
            break;

          case _braceL:
            children.push(parseJSXExpressionContainer());
            break;

          default:
            unexpected();
        }
      }
      if (getQualifiedJSXName(closingElement.name) !== getQualifiedJSXName(openingElement.name)) {
        raise(
          closingElement.start,
          "Expected corresponding JSX closing tag for <" + getQualifiedJSXName(openingElement.name) + ">"
        );
      }
    }

    node.openingElement = openingElement;
    node.closingElement = closingElement;
    node.children = children;
    return finishNode(node, "JSXElement");
  }

  // Parses entire JSX element from current position.

  function parseJSXElement() {
    var start = storeCurrentPos();
    next();
    return parseJSXElementAt(start);
>>>>>>> de23a869
  }
});<|MERGE_RESOLUTION|>--- conflicted
+++ resolved
@@ -430,20 +430,13 @@
   var _braceR = {type: "}"}, _parenL = {type: "(", beforeExpr: true}, _parenR = {type: ")"};
   var _comma = {type: ",", beforeExpr: true}, _semi = {type: ";", beforeExpr: true};
   var _colon = {type: ":", beforeExpr: true}, _dot = {type: "."}, _question = {type: "?", beforeExpr: true};
-<<<<<<< HEAD
-  var _arrow = {type: "=>", beforeExpr: true}, _bquote = {type: "`"}, _dollarBraceL = {type: "${", beforeExpr: true};
-  var _ltSlash = {type: "</"};
-  var _arrow = {type: "=>", beforeExpr: true}, _template = {type: "template"}, _templateContinued = {type: "templateContinued"};
-  var _ellipsis = {type: "...", prefix: true, beforeExpr: true};
-  var _paamayimNekudotayim = { type: "::", beforeExpr: true };
-  var _at = { type: '@' };
-  var _hash = { type: '#' };
-=======
   var _arrow = {type: "=>", beforeExpr: true}, _template = {type: "template"};
   var _ellipsis = {type: "...", beforeExpr: true};
   var _backQuote = {type: "`"}, _dollarBraceL = {type: "${", beforeExpr: true};
   var _jsxText = {type: "jsxText"};
->>>>>>> de23a869
+  var _paamayimNekudotayim = { type: "::", beforeExpr: true };
+  var _at = { type: '@' };
+  var _hash = { type: '#' };
 
   // Operators. These carry several kinds of properties to help the
   // parser use them properly (the presence of these properties is
@@ -492,15 +485,9 @@
                       parenL: _parenL, parenR: _parenR, comma: _comma, semi: _semi, colon: _colon,
                       dot: _dot, ellipsis: _ellipsis, question: _question, slash: _slash, eq: _eq,
                       name: _name, eof: _eof, num: _num, regexp: _regexp, string: _string,
-<<<<<<< HEAD
-                      arrow: _arrow, bquote: _bquote, dollarBraceL: _dollarBraceL, star: _star,
-                      assign: _assign, xjsName: _xjsName, xjsText: _xjsText,
                       paamayimNekudotayim: _paamayimNekudotayim, exponent: _exponent, at: _at, hash: _hash,
-                      template: _template, templateContinued: _templateContinued};
-=======
                       arrow: _arrow, template: _template, star: _star, assign: _assign,
                       backQuote: _backQuote, dollarBraceL: _dollarBraceL};
->>>>>>> de23a869
   for (var kw in keywordTypes) exports.tokTypes["_" + kw] = keywordTypes[kw];
 
   // This is a trick taken from Esprima. It turns out that, on
@@ -660,16 +647,10 @@
       tokCurLine = 1;
       tokPos = tokLineStart = 0;
     }
-<<<<<<< HEAD
-    tokRegexpAllowed = true;
-    metParenL = 0;
-    inType = inXJSChild = inXJSTag = false;
-    templates = [];
-=======
     tokType = _eof;
     tokContext = [];
     tokExprAllowed = true;
->>>>>>> de23a869
+    inType = false;
     if (tokPos === 0 && options.allowHashBang && input.slice(0, 2) === '#!') {
       skipLineComment(2);
     }
@@ -937,7 +918,7 @@
   function readToken_lt_gt(code) { // '<>'
     var next = input.charCodeAt(tokPos + 1);
     var size = 1;
-    if (!inType && next === code) {
+    if (next === code) {
       size = code === 62 && input.charCodeAt(tokPos + 2) === 62 ? 3 : 2;
       if (input.charCodeAt(tokPos + size) === 61) return finishOp(_assign, size + 1);
       return finishOp(_bitShift, size);
@@ -949,9 +930,6 @@
       skipSpace();
       return readToken();
     }
-<<<<<<< HEAD
-    if (next === 61) {
-=======
     if (tokExprAllowed && code === 60) {
       ++tokPos;
       return finishToken(_jsxTagStart);
@@ -964,16 +942,8 @@
       }
     }
     if (next === 61)
->>>>>>> de23a869
       size = input.charCodeAt(tokPos + 2) === 61 ? 3 : 2;
-      return finishOp(_relational, size);
-    }
-    if (code === 60 && next === 47) {
-      // '</', beginning of JSX closing element
-      size = 2;
-      return finishOp(_ltSlash, size);
-    }
-    return code === 60 ? finishOp(_lt, size) : finishOp(_gt, size, !inXJSTag);
+    return finishOp(_relational, size);
   }
 
   function readToken_eq_excl(code) { // '=!', '=>'
@@ -1018,22 +988,8 @@
     case 44: ++tokPos; return finishToken(_comma);
     case 91: ++tokPos; return finishToken(_bracketL);
     case 93: ++tokPos; return finishToken(_bracketR);
-<<<<<<< HEAD
-    case 123:
-      ++tokPos;
-      if (templates.length) ++templates[templates.length - 1];
-      return finishToken(_braceL);
-    case 125:
-      ++tokPos;
-      if (templates.length && --templates[templates.length - 1] === 0)
-        return readTemplateString(_templateContinued);
-      else
-        return finishToken(_braceR);
-=======
     case 123: ++tokPos; return finishToken(_braceL);
     case 125: ++tokPos; return finishToken(_braceR);
-    case 58: ++tokPos; return finishToken(_colon);
->>>>>>> de23a869
     case 63: ++tokPos; return finishToken(_question);
 
     case 64:
@@ -1126,16 +1082,6 @@
 
     var context = curTokContext();
 
-<<<<<<< HEAD
-    // JSX content - either simple text, start of <tag> or {expression}
-    if (inXJSChild && tokType !== _braceL && code !== 60 && code !== 123 && code !== 125) {
-      return readXJSText(['<', '{']);
-    }
-
-    // Identifier or keyword. '\uXXXX' sequences are allowed in
-    // identifiers, so '\' also dispatches to that.
-    if (isIdentifierStart(code) || code === 92 /* '\' */) return readWord();
-=======
     if (context === q_tmpl) {
       return readTmplToken();
     }
@@ -1155,7 +1101,6 @@
       // identifiers, so '\' also dispatches to that.
       if (isIdentifierStart(code) || code === 92 /* '\' */) return readWord();
     }
->>>>>>> de23a869
 
     var tok = getTokenFromCode(code);
 
@@ -2338,14 +2283,10 @@
       switch (node.type) {
         case "Identifier":
         case "MemberExpression":
-<<<<<<< HEAD
-          break;          
-=======
         case "ObjectPattern":
         case "ArrayPattern":
         case "AssignmentPattern":
           break;
->>>>>>> de23a869
 
         case "ObjectExpression":
           node.type = "ObjectPattern";
@@ -2387,8 +2328,6 @@
     return node;
   }
 
-<<<<<<< HEAD
-=======
   // Parses spread element.
 
   function parseSpread(isBinding) {
@@ -2404,7 +2343,6 @@
     return finishNode(spread, "SpreadElement");
   }
 
->>>>>>> de23a869
   // Parses lvalue (assignable) atom.
 
   function parseAssignableAtom() {
@@ -2420,15 +2358,7 @@
         while (!eat(_bracketR)) {
           first ? first = false : expect(_comma);
           if (tokType === _ellipsis) {
-<<<<<<< HEAD
-            var spread = startNode();
-            next();
-            spread.argument = parseAssignableAtom();
-            checkSpreadAssign(spread.argument);
-            elts.push(finishNode(spread, "SpreadElement"));
-=======
             elts.push(parseSpread(true));
->>>>>>> de23a869
             expect(_bracketR);
             break;
           }
@@ -2589,16 +2519,8 @@
   // `if (foo) /blah/.exec(foo);`, where looking at the previous token
   // does not help.
 
-<<<<<<< HEAD
-  function parseStatement(topLevel) {
-    if (tokType === _slash || tokType === _assign && tokVal == "/=")
-      readToken(true);
-
-    var starttype = tokType, node = startNode(), start = storeCurrentPos();
-=======
   function parseStatement(declaration, topLevel) {
     var starttype = tokType, node = startNode();
->>>>>>> de23a869
 
     // Most types of statements are recognized by the keyword they
     // start with. Many are trivial to parse, some require a bit of
@@ -3061,21 +2983,9 @@
 
   function parseMaybeUnary(isStatement) {
     if (tokType.prefix) {
-<<<<<<< HEAD
-      var node = startNode(), update = tokType.isUpdate, nodeType;
-      if (tokType === _ellipsis) {
-        nodeType = "SpreadElement";
-      } else {
-        nodeType = update ? "UpdateExpression" : "UnaryExpression";
-      node.operator = tokVal;
-      node.prefix = true;
-      }
-      tokRegexpAllowed = true;
-=======
       var node = startNode(), update = tokType.isUpdate;
       node.operator = tokVal;
       node.prefix = true;
->>>>>>> de23a869
       next();
       node.argument = parseMaybeUnary();
       if (update) checkLVal(node.argument);
@@ -3183,16 +3093,16 @@
           // arrow functions
           if (tokType === _parenL) {
             next();
-            var oldParenL = ++metParenL;
+            var exprList;
             if (tokType !== _parenR) {
-              val = parseExpression();
+              var val = parseExpression();
               exprList = val.type === "SequenceExpression" ? val.expressions : [val];
             } else {
               exprList = [];
             }
             expect(_parenR);
             // if '=>' follows '(...)', convert contents to arguments
-            if (metParenL === oldParenL && eat(_arrow)) {
+            if (eat(_arrow)) {
               return parseArrowExpression(node, exprList, true);
             } else {
               node.callee = id;
@@ -3233,11 +3143,7 @@
       next();
       return finishNode(node, "Literal");
 
-<<<<<<< HEAD
-    case _num: case _string: case _xjsText:
-=======
     case _num: case _string: case _jsxText:
->>>>>>> de23a869
       var node = startNode();
       node.value = tokVal;
       node.raw = input.slice(tokStart, tokEnd);
@@ -3281,23 +3187,17 @@
     case _backQuote:
       return parseTemplate();
 
-<<<<<<< HEAD
-    case _lt:
-      return parseXJSElement();
-
     case _hash:
       return parseBindFunctionExpression();
-=======
+
     case _jsxTagStart:
       return parseJSXElement();
->>>>>>> de23a869
 
     default:
       unexpected();
     }
   }
 
-<<<<<<< HEAD
   function parseBindFunctionExpression() {
     var node = startNode();
     next();
@@ -3312,7 +3212,8 @@
     }
 
     return finishNode(node, "BindFunctionExpression");
-=======
+  }
+
   function parseParenAndDistinguishExpression() {
     var start = storeCurrentPos(), val;
     if (options.ecmaVersion >= 6) {
@@ -3365,7 +3266,6 @@
     } else {
       return val;
     }
->>>>>>> de23a869
   }
 
   // New's precedence is slightly tricky. It must allow its argument
@@ -3423,17 +3323,13 @@
         if (options.allowTrailingCommas && eat(_braceR)) break;
       } else first = false;
 
-<<<<<<< HEAD
       var prop = startNode(), start, isGenerator = false, isAsync = false;
       if (options.ecmaVersion >= 7 && tokType === _ellipsis) {
-        prop = parseMaybeUnary();
+        prop = parseSpread();
         prop.type = "SpreadProperty";
         node.properties.push(prop);
         continue;
       }
-=======
-      var prop = startNode(), isGenerator, start;
->>>>>>> de23a869
       if (options.ecmaVersion >= 6) {
         prop.method = false;
         prop.shorthand = false;
@@ -3442,7 +3338,6 @@
         } else {
           isGenerator = eat(_star);
         }
-<<<<<<< HEAD
       }
       if (options.ecmaVersion >= 7 && tokType === _name && tokVal === "async") {
         var asyncId = parseIdent();
@@ -3459,8 +3354,6 @@
       if (tokType === _lt) {
         typeParameters = parseTypeParameterDeclaration();
         if (tokType !== _parenL) unexpected();
-=======
->>>>>>> de23a869
       }
       if (eat(_colon)) {
         prop.value = isPattern ? parseMaybeDefault(start) : parseMaybeAssign();
@@ -3471,13 +3364,9 @@
         prop.method = true;
         prop.value = parseMethod(isGenerator, isAsync);
       } else if (options.ecmaVersion >= 5 && !prop.computed && prop.key.type === "Identifier" &&
-                 (prop.key.name === "get" || prop.key.name === "set"|| (options.playground && prop.key.name === "memo")) &&
+                 (prop.key.name === "get" || prop.key.name === "set" || (options.playground && prop.key.name === "memo")) &&
                  (tokType != _comma && tokType != _braceR)) {
-<<<<<<< HEAD
         if (isGenerator || isAsync || isPattern) unexpected();
-=======
-        if (isGenerator || isPattern) unexpected();
->>>>>>> de23a869
         prop.kind = prop.key.name;
         parsePropertyName(prop);
         prop.value = parseMethod(false, false);
@@ -3600,11 +3489,7 @@
     for (;;) {
       if (eat(_parenR)) {
         break;
-<<<<<<< HEAD
-      } else if (options.ecmaVersion >= 6 && eat(_ellipsis)) {
-=======
       } else if (eat(_ellipsis)) {
->>>>>>> de23a869
         node.rest = parseAssignableAtom();
         checkSpreadAssign(node.rest);
         parseFunctionParam(node.rest);
@@ -3612,14 +3497,9 @@
         defaults.push(null);
         break;
       } else {
-<<<<<<< HEAD
         var param = parseAssignableAtom();
         parseFunctionParam(param);
         node.params.push(param);
-
-=======
-        node.params.push(parseAssignableAtom());
->>>>>>> de23a869
         if (options.ecmaVersion >= 6) {
           if (eat(_eq)) {
             hasDefaults = true;
@@ -3703,94 +3583,45 @@
   function parseClass(node, isStatement) {
     next();
     node.id = tokType === _name ? parseIdent() : isStatement ? unexpected() : null;
-<<<<<<< HEAD
-    if (tokType === _lt) {
-      node.typeParameters = parseTypeParameterDeclaration();
-    }
-    node.superClass = eat(_extends) ? parseMaybeAssign(false, true) : null;
-    if (node.superClass && tokType === _lt) {
-      node.superTypeParameters = parseTypeParameterInstantiation();
-    }
-    if (tokType === _name && tokVal === "implements") {
-      next();
-      node.implements = parseClassImplements();
-    }
-=======
     node.superClass = eat(_extends) ? parseExprSubscripts() : null;
->>>>>>> de23a869
     var classBody = startNode();
     classBody.body = [];
     expect(_braceL);
     while (!eat(_braceR)) {
-<<<<<<< HEAD
-      while (eat(_semi));
-      if (tokType === _braceR) continue;
+      if (eat(_semi)) continue;
       var method = startNode();
       if (options.ecmaVersion >= 7 && tokType === _name && tokVal === "private") {
         next();
         classBody.body.push(parsePrivate(method));
         continue;
       }
-      if (tokType === _name && tokVal === "static") {
-        next();
-=======
-      if (eat(_semi)) continue;
-      var method = startNode();
       var isGenerator = eat(_star);
+      var isAsync = false;
       parsePropertyName(method);
       if (tokType !== _parenL && !method.computed && method.key.type === "Identifier" &&
+          method.key.name === "async") {
+        isAsync = true;
+        parsePropertyName(method);
+      }
+      if (tokType !== _parenL && !method.computed && method.key.type === "Identifier" &&
           method.key.name === "static") {
-        if (isGenerator) unexpected();
->>>>>>> de23a869
+        if (isGenerator || isAsync) unexpected();
         method['static'] = true;
         isGenerator = eat(_star);
         parsePropertyName(method);
       } else {
         method['static'] = false;
       }
-<<<<<<< HEAD
-      var isAsync = false;
-      var isGenerator = eat(_star);
-      if (options.ecmaVersion >= 7 && !isGenerator && tokType === _name && tokVal === "async") {
-        var asyncId = parseIdent();
-        if (tokType === _colon || tokType === _parenL) {
-          method.key = asyncId;
-        } else {
-          isAsync = true;
-          parsePropertyName(method);
-        }
-      } else {
-        parsePropertyName(method);
-      }
-=======
->>>>>>> de23a869
       if (tokType !== _parenL && !method.computed && method.key.type === "Identifier" &&
-          (method.key.name === "get" || method.key.name === "set" || (options.playground && method.key.name === "memo"))) {
+          (method.key.name === "get" || method.key.name === "set") || (options.playground && method.key.name === "memo")) {
         if (isGenerator || isAsync) unexpected();
         method.kind = method.key.name;
         parsePropertyName(method);
       } else {
         method.kind = "";
       }
-<<<<<<< HEAD
-      if (tokType === _colon) {
-        if (isGenerator || isAsync) unexpected();
-        method.typeAnnotation = parseTypeAnnotation();
-        semicolon();
-        classBody.body.push(finishNode(method, "ClassProperty"));
-      } else {
-        var typeParameters;
-        if (tokType === _lt) {
-          typeParameters = parseTypeParameterDeclaration();
-        }
-        method.value = parseMethod(isGenerator, isAsync);
-        method.value.typeParameters = typeParameters;
-        classBody.body.push(finishNode(method, "MethodDefinition"));
-      }
-=======
-      method.value = parseMethod(isGenerator);
+      method.value = parseMethod(isGenerator, isAsync);
       classBody.body.push(finishNode(method, "MethodDefinition"));
->>>>>>> de23a869
     }
     node.body = finishNode(classBody, "ClassBody");
     return finishNode(node, isStatement ? "ClassDeclaration" : "ClassExpression");
@@ -3865,13 +3696,8 @@
   function parseExport(node) {
     next();
     // export var|const|let|function|class ...;
-<<<<<<< HEAD
     if (tokType === _var || tokType === _const || tokType === _let || tokType === _function || tokType === _class || tokType === _name && tokVal === 'async') {
-      node.declaration = parseStatement();
-=======
-    if (tokType === _var || tokType === _const || tokType === _let || tokType === _function || tokType === _class) {
       node.declaration = parseStatement(true);
->>>>>>> de23a869
       node['default'] = false;
       node.specifiers = null;
       node.source = null;
@@ -3966,11 +3792,10 @@
     if (tokType === _name) {
       // import defaultObj, { x, y as z } from '...'
       var node = startNode();
-      node.id = startNode();
-      node.name = parseIdent();
-      checkLVal(node.name, true);
-      node.id.name = "default";
-      finishNode(node.id, "Identifier");
+      node.id = parseIdent();
+      checkLVal(node.id, true);
+      node.name = null;
+      node['default'] = true;
       nodes.push(finishNode(node, "ImportSpecifier"));
       if (!eat(_comma)) return nodes;
     }
@@ -4057,19 +3882,6 @@
 
   // Transforms JSX element name to string.
 
-<<<<<<< HEAD
-  function getQualifiedXJSName(object) {
-    if (object.type === "XJSIdentifier") {
-      return object.name;
-    }
-    if (object.type === "XJSNamespacedName") {
-      return object.namespace.name + ':' + object.name.name;
-    }
-    if (object.type === "XJSMemberExpression") {
-      return (
-        getQualifiedXJSName(object.object) + '.' +
-        getQualifiedXJSName(object.property)
-=======
   function getQualifiedJSXName(object) {
     if (object.type === "JSXIdentifier") {
       return object.name;
@@ -4081,104 +3893,27 @@
       return (
         getQualifiedJSXName(object.object) + '.' +
         getQualifiedJSXName(object.property)
->>>>>>> de23a869
       );
     }
   }
 
   // Parse next token as JSX identifier
 
-<<<<<<< HEAD
-  function parseXJSIdentifier() {
-    var node = startNode();
-    if (tokType === _xjsName) {
-=======
   function parseJSXIdentifier() {
     var node = startNode();
     if (tokType === _jsxName) {
->>>>>>> de23a869
       node.name = tokVal;
     } else if (tokType.keyword) {
       node.name = tokType.keyword;
     } else {
       unexpected();
     }
-<<<<<<< HEAD
-    tokRegexpAllowed = false;
-    next();
-    return finishNode(node, "XJSIdentifier");
-=======
     next();
     return finishNode(node, "JSXIdentifier");
->>>>>>> de23a869
   }
 
   // Parse namespaced identifier.
 
-<<<<<<< HEAD
-  function parseXJSNamespacedName() {
-    var node = startNode();
-
-    node.namespace = parseXJSIdentifier();
-    expect(_colon);
-    node.name = parseXJSIdentifier();
-
-    return finishNode(node, "XJSNamespacedName");
-  }
-
-  // Parse JSX object.
-
-  function parseXJSMemberExpression() {
-    var start = storeCurrentPos();
-    var node = parseXJSIdentifier();
-
-    while (eat(_dot)) {
-      var newNode = startNodeAt(start);
-      newNode.object = node;
-      newNode.property = parseXJSIdentifier();
-      node = finishNode(newNode, "XJSMemberExpression");
-    }
-
-    return node;
-  }
-
-  // Parses element name in any form - namespaced, object
-  // or single identifier.
-
-  function parseXJSElementName() {
-    switch (nextChar()) {
-      case ':':
-        return parseXJSNamespacedName();
-
-      case '.':
-        return parseXJSMemberExpression();
-
-      default:
-        return parseXJSIdentifier();
-    }
-  }
-
-  // Parses attribute name as optionally namespaced identifier.
-
-  function parseXJSAttributeName() {
-    if (nextChar() === ':') {
-      return parseXJSNamespacedName();
-    }
-
-    return parseXJSIdentifier();
-  }
-
-  // Parses any type of JSX attribute value.
-
-  function parseXJSAttributeValue() {
-    switch (tokType) {
-      case _braceL:
-        var node = parseXJSExpressionContainer();
-        if (node.expression.type === "XJSEmptyExpression") {
-          raise(
-            node.start,
-              'XJS attributes must only be assigned a non-empty ' +
-=======
   function parseJSXNamespacedName() {
     var start = storeCurrentPos();
     var name = parseJSXIdentifier();
@@ -4214,30 +3949,11 @@
           raise(
             node.start,
               'JSX attributes must only be assigned a non-empty ' +
->>>>>>> de23a869
               'expression'
           );
         }
         return node;
 
-<<<<<<< HEAD
-      case _lt:
-        return parseXJSElement();
-
-      case _xjsText:
-        return parseExprAtom();
-
-      default:
-        raise(tokStart, "XJS value should be either an expression or a quoted XJS text");
-    }
-  }
-
-  // XJSEmptyExpression is unique type since it doesn't actually parse anything,
-  // and so it should start at the end of last read token (left brace) and finish
-  // at the beginning of the next one (right brace).
-
-  function parseXJSEmptyExpression() {
-=======
       case _jsxTagStart:
         return parseJSXElement();
 
@@ -4255,7 +3971,6 @@
   // at the beginning of the next one (right brace).
 
   function parseJSXEmptyExpression() {
->>>>>>> de23a869
     if (tokType !== _braceR) {
       unexpected();
     }
@@ -4270,207 +3985,111 @@
     tokStartLoc = lastEndLoc;
     lastEndLoc = tmp;
 
-<<<<<<< HEAD
-    return finishNode(startNode(), "XJSEmptyExpression");
-=======
     return finishNode(startNode(), "JSXEmptyExpression");
->>>>>>> de23a869
   }
 
   // Parses JSX expression enclosed into curly brackets.
 
-<<<<<<< HEAD
-  function parseXJSExpressionContainer() {
-    var node = startNode();
-
-    var origInXJSTag = inXJSTag,
-      origInXJSChild = inXJSChild;
-
-    inXJSTag = false;
-    inXJSChild = false;
-
-    next();
-    node.expression = tokType === _braceR ? parseXJSEmptyExpression() : parseExpression();
-
-    inXJSTag = origInXJSTag;
-    inXJSChild = origInXJSChild;
-
-    if (inXJSChild) {
-      tokPos = tokEnd;
-    }
-    expect(_braceR);
-    return finishNode(node, "XJSExpressionContainer");
-=======
   function parseJSXExpressionContainer() {
     var node = startNode();
     next();
     node.expression = tokType === _braceR ? parseJSXEmptyExpression() : parseExpression();
     expect(_braceR);
     return finishNode(node, "JSXExpressionContainer");
->>>>>>> de23a869
   }
 
   // Parses following JSX attribute name-value pair.
 
-<<<<<<< HEAD
-  function parseXJSAttribute() {
-    if (tokType === _braceL) {
-      var tokStart1 = tokStart, tokStartLoc1 = tokStartLoc;
-
-      var origInXJSTag = inXJSTag;
-      inXJSTag = false;
-
-      next();
-      if (tokType !== _ellipsis) unexpected();
-      var node = parseMaybeUnary();
-
-      inXJSTag = origInXJSTag;
-
+  function parseJSXAttribute() {
+    var node = startNode();
+    if (eat(_braceL)) {
+      expect(_ellipsis);
+      node.argument = parseMaybeAssign();
       expect(_braceR);
-      node.type = "XJSSpreadAttribute";
-      
-      node.start = tokStart1;
-      node.end = lastEnd;
-      if (options.locations) {
-        node.loc.start = tokStartLoc1;
-        node.loc.end = lastEndLoc;
-      }
-      if (options.ranges) {
-        node.range = [tokStart1, lastEnd];
-      }
-
-      return node;
-    }
-
-    var node = startNode();
-    node.name = parseXJSAttributeName();
-
-    // HTML empty attribute
-    if (tokType === _eq) {
-      next();
-      node.value = parseXJSAttributeValue();
-    } else {
-      node.value = null;
-    }
-
-    return finishNode(node, "XJSAttribute");
-  }
-
-  // Parses any type of JSX contents (expression, text or another tag).
-
-  function parseXJSChild() {
-    switch (tokType) {
-      case _braceL:
-        return parseXJSExpressionContainer();
-
-      case _xjsText:
-        return parseExprAtom();
-
-      default:
-        return parseXJSElement();
-    }
-  }
-
-  // Parses JSX open tag.
-
-  function parseXJSOpeningElement() {
-    var node = startNode(), attributes = node.attributes = [];
-
-    var origInXJSChild = inXJSChild;
-    var origInXJSTag = inXJSTag;
-    inXJSChild = false;
-    inXJSTag = true;
-
-    next();
-
-    node.name = parseXJSElementName();
-
-    while (tokType !== _eof && tokType !== _slash && tokType !== _gt) {
-      attributes.push(parseXJSAttribute());
-    }
-
-    inXJSTag = false;
-
-    if (node.selfClosing = !!eat(_slash)) {
-      inXJSTag = origInXJSTag;
-      inXJSChild = origInXJSChild;
-    } else {
-      inXJSChild = true;
-    }
-
-    expect(_gt);
-
-    return finishNode(node, "XJSOpeningElement");
-  }
-
-  // Parses JSX closing tag.
-
-  function parseXJSClosingElement() {
-    var node = startNode();
-    var origInXJSChild = inXJSChild;
-    var origInXJSTag = inXJSTag;
-    inXJSChild = false;
-    inXJSTag = true;
-    tokRegexpAllowed = false;
-    expect(_ltSlash);
-    node.name = parseXJSElementName();
-    skipSpace();
-    // A valid token is expected after >, so parser needs to know
-    // whether to look for a standard JS token or an XJS text node
-    inXJSChild = origInXJSChild;
-    inXJSTag = origInXJSTag;
-    tokRegexpAllowed = false;
-    if (inXJSChild) {
-      tokPos = tokEnd;
-    }
-    expect(_gt);
-    return finishNode(node, "XJSClosingElement");
-  }
-
-  // Parses entire JSX element, including it's opening tag,
-  // attributes, contents and closing tag.
-
-  function parseXJSElement() {
-    var node = startNode();
-
+      return finishNode(node, "JSXSpreadAttribute");
+    }
+    node.name = parseJSXNamespacedName();
+    node.value = eat(_eq) ? parseJSXAttributeValue() : null;
+    return finishNode(node, "JSXAttribute");
+  }
+
+  // Parses JSX opening tag starting after '<'.
+
+  function parseJSXOpeningElementAt(start) {
+    var node = startNodeAt(start);
+    node.attributes = [];
+    node.name = parseJSXElementName();
+    while (tokType !== _slash && tokType !== _jsxTagEnd) {
+      node.attributes.push(parseJSXAttribute());
+    }
+    node.selfClosing = eat(_slash);
+    expect(_jsxTagEnd);
+    return finishNode(node, "JSXOpeningElement");
+  }
+
+  // Parses JSX closing tag starting after '</'.
+
+  function parseJSXClosingElementAt(start) {
+    var node = startNodeAt(start);
+    node.name = parseJSXElementName();
+    expect(_jsxTagEnd);
+    return finishNode(node, "JSXClosingElement");
+  }
+
+  // Parses entire JSX element, including it's opening tag
+  // (starting after '<'), attributes, contents and closing tag.
+
+  function parseJSXElementAt(start) {
+    var node = startNodeAt(start);
     var children = [];
-
-    var origInXJSChild = inXJSChild;
-    var openingElement = parseXJSOpeningElement();
+    var openingElement = parseJSXOpeningElementAt(start);
     var closingElement = null;
 
     if (!openingElement.selfClosing) {
-      while (tokType !== _eof && tokType !== _ltSlash) {
-        inXJSChild = true;
-        children.push(parseXJSChild());
-      }
-      inXJSChild = origInXJSChild;
-      closingElement = parseXJSClosingElement();
-      if (getQualifiedXJSName(closingElement.name) !== getQualifiedXJSName(openingElement.name)) {
+      contents:for (;;) {
+        switch (tokType) {
+          case _jsxTagStart:
+            start = storeCurrentPos();
+            next();
+            if (eat(_slash)) {
+              closingElement = parseJSXClosingElementAt(start);
+              break contents;
+            }
+            children.push(parseJSXElementAt(start));
+            break;
+
+          case _jsxText:
+            children.push(parseExprAtom());
+            break;
+
+          case _braceL:
+            children.push(parseJSXExpressionContainer());
+            break;
+
+          default:
+            unexpected();
+        }
+      }
+      if (getQualifiedJSXName(closingElement.name) !== getQualifiedJSXName(openingElement.name)) {
         raise(
           closingElement.start,
-          "Expected corresponding XJS closing tag for '" + getQualifiedXJSName(openingElement.name) + "'"
+          "Expected corresponding JSX closing tag for <" + getQualifiedJSXName(openingElement.name) + ">"
         );
       }
-    }
-
-    // When (erroneously) writing two adjacent tags like
-    //
-    //     var x = <div>one</div><div>two</div>;
-    //
-    // the default error message is a bit incomprehensible. Since it's
-    // rarely (never?) useful to write a less-than sign after an XJS
-    // element, we disallow it here in the parser in order to provide a
-    // better error message. (In the rare case that the less-than operator
-    // was intended, the left tag can be wrapped in parentheses.)
-    if (!origInXJSChild && tokType === _lt) {
-      raise(tokStart, "Adjacent XJS elements must be wrapped in an enclosing tag");
     }
 
     node.openingElement = openingElement;
     node.closingElement = closingElement;
     node.children = children;
-    return finishNode(node, "XJSElement");
+    return finishNode(node, "JSXElement");
+  }
+
+  // Parses entire JSX element from current position.
+
+  function parseJSXElement() {
+    var start = storeCurrentPos();
+    next();
+    return parseJSXElementAt(start);
   }
 
   // Declare
@@ -5067,97 +4686,5 @@
     }
 
     return ident;
-=======
-  function parseJSXAttribute() {
-    var node = startNode();
-    if (eat(_braceL)) {
-      expect(_ellipsis);
-      node.argument = parseMaybeAssign();
-      expect(_braceR);
-      return finishNode(node, "JSXSpreadAttribute");
-    }
-    node.name = parseJSXNamespacedName();
-    node.value = eat(_eq) ? parseJSXAttributeValue() : null;
-    return finishNode(node, "JSXAttribute");
-  }
-
-  // Parses JSX opening tag starting after '<'.
-
-  function parseJSXOpeningElementAt(start) {
-    var node = startNodeAt(start);
-    node.attributes = [];
-    node.name = parseJSXElementName();
-    while (tokType !== _slash && tokType !== _jsxTagEnd) {
-      node.attributes.push(parseJSXAttribute());
-    }
-    node.selfClosing = eat(_slash);
-    expect(_jsxTagEnd);
-    return finishNode(node, "JSXOpeningElement");
-  }
-
-  // Parses JSX closing tag starting after '</'.
-
-  function parseJSXClosingElementAt(start) {
-    var node = startNodeAt(start);
-    node.name = parseJSXElementName();
-    expect(_jsxTagEnd);
-    return finishNode(node, "JSXClosingElement");
-  }
-
-  // Parses entire JSX element, including it's opening tag
-  // (starting after '<'), attributes, contents and closing tag.
-
-  function parseJSXElementAt(start) {
-    var node = startNodeAt(start);
-    var children = [];
-    var openingElement = parseJSXOpeningElementAt(start);
-    var closingElement = null;
-
-    if (!openingElement.selfClosing) {
-      contents:for (;;) {
-        switch (tokType) {
-          case _jsxTagStart:
-            start = storeCurrentPos();
-            next();
-            if (eat(_slash)) {
-              closingElement = parseJSXClosingElementAt(start);
-              break contents;
-            }
-            children.push(parseJSXElementAt(start));
-            break;
-
-          case _jsxText:
-            children.push(parseExprAtom());
-            break;
-
-          case _braceL:
-            children.push(parseJSXExpressionContainer());
-            break;
-
-          default:
-            unexpected();
-        }
-      }
-      if (getQualifiedJSXName(closingElement.name) !== getQualifiedJSXName(openingElement.name)) {
-        raise(
-          closingElement.start,
-          "Expected corresponding JSX closing tag for <" + getQualifiedJSXName(openingElement.name) + ">"
-        );
-      }
-    }
-
-    node.openingElement = openingElement;
-    node.closingElement = closingElement;
-    node.children = children;
-    return finishNode(node, "JSXElement");
-  }
-
-  // Parses entire JSX element from current position.
-
-  function parseJSXElement() {
-    var start = storeCurrentPos();
-    next();
-    return parseJSXElementAt(start);
->>>>>>> de23a869
   }
 });